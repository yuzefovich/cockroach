// Copyright 2014 The Cockroach Authors.
//
// Licensed under the Apache License, Version 2.0 (the "License");
// you may not use this file except in compliance with the License.
// You may obtain a copy of the License at
//
//     http://www.apache.org/licenses/LICENSE-2.0
//
// Unless required by applicable law or agreed to in writing, software
// distributed under the License is distributed on an "AS IS" BASIS,
// WITHOUT WARRANTIES OR CONDITIONS OF ANY KIND, either express or
// implied. See the License for the specific language governing
// permissions and limitations under the License.
//
// Author: Spencer Kimball (spencer.kimball@gmail.com)

package storage

import (
	"bytes"
	"fmt"
	"math"
	"runtime"
	"sync"
	"sync/atomic"
	"time"

	"github.com/coreos/etcd/raft"
	"github.com/coreos/etcd/raft/raftpb"
	"github.com/google/btree"
	"github.com/opentracing/opentracing-go"
	"github.com/pkg/errors"
	"golang.org/x/net/context"

	"github.com/cockroachdb/cockroach/base"
	"github.com/cockroachdb/cockroach/build"
	"github.com/cockroachdb/cockroach/config"
	"github.com/cockroachdb/cockroach/gossip"
	"github.com/cockroachdb/cockroach/internal/client"
	"github.com/cockroachdb/cockroach/keys"
	"github.com/cockroachdb/cockroach/roachpb"
	"github.com/cockroachdb/cockroach/sql/sqlutil"
	"github.com/cockroachdb/cockroach/storage/engine"
	"github.com/cockroachdb/cockroach/storage/engine/enginepb"
	"github.com/cockroachdb/cockroach/storage/storagebase"
	"github.com/cockroachdb/cockroach/util"
	"github.com/cockroachdb/cockroach/util/bufalloc"
	"github.com/cockroachdb/cockroach/util/envutil"
	"github.com/cockroachdb/cockroach/util/hlc"
	"github.com/cockroachdb/cockroach/util/log"
	"github.com/cockroachdb/cockroach/util/metric"
	"github.com/cockroachdb/cockroach/util/retry"
	"github.com/cockroachdb/cockroach/util/stop"
	"github.com/cockroachdb/cockroach/util/syncutil"
	"github.com/cockroachdb/cockroach/util/timeutil"
	"github.com/cockroachdb/cockroach/util/tracing"
	"github.com/cockroachdb/cockroach/util/uuid"
)

const (
	// rangeIDAllocCount is the number of Range IDs to allocate per allocation.
	rangeIDAllocCount               = 10
	defaultHeartbeatIntervalTicks   = 5
	defaultRaftElectionTimeoutTicks = 15
	defaultAsyncSnapshotMaxAge      = time.Minute
	// ttlStoreGossip is time-to-live for store-related info.
	ttlStoreGossip = 2 * time.Minute

	// preemptiveSnapshotRaftGroupID is a bogus ID for which a Raft group is
	// temporarily created during the application of a preemptive snapshot.
	preemptiveSnapshotRaftGroupID = math.MaxUint64

	// defaultRaftEntryCacheSize is the default size in bytes for a
	// store's Raft log entry cache.
	defaultRaftEntryCacheSize = 1 << 24 // 16M

	// rangeLeaseRaftElectionTimeoutMultiplier specifies what multiple the leader
	// lease active duration should be of the raft election timeout.
	rangeLeaseRaftElectionTimeoutMultiplier = 3

	// rangeLeaseRenewalDivisor specifies what quotient the range lease renewal
	// duration should be of the range lease active time.
	rangeLeaseRenewalDivisor = 5
)

var changeTypeInternalToRaft = map[roachpb.ReplicaChangeType]raftpb.ConfChangeType{
	roachpb.ADD_REPLICA:    raftpb.ConfChangeAddNode,
	roachpb.REMOVE_REPLICA: raftpb.ConfChangeRemoveNode,
}

var storeReplicaRaftReadyConcurrency = 2 * runtime.NumCPU()

// TestStoreContext has some fields initialized with values relevant in tests.
func TestStoreContext() StoreContext {
	return StoreContext{
		Ctx:                            tracing.WithTracer(context.Background(), tracing.NewTracer()),
		RaftTickInterval:               100 * time.Millisecond,
		RaftHeartbeatIntervalTicks:     1,
		RaftElectionTimeoutTicks:       3,
		ScanInterval:                   10 * time.Minute,
		ConsistencyCheckInterval:       10 * time.Minute,
		ConsistencyCheckPanicOnFailure: true,
		BlockingSnapshotDuration:       100 * time.Millisecond,
	}
}

func newRaftConfig(
	strg raft.Storage,
	id uint64,
	appliedIndex uint64,
	storeCtx StoreContext,
	logger raft.Logger,
) *raft.Config {
	return &raft.Config{
		ID:            id,
		Applied:       appliedIndex,
		ElectionTick:  storeCtx.RaftElectionTimeoutTicks,
		HeartbeatTick: storeCtx.RaftHeartbeatIntervalTicks,
		Storage:       strg,
		Logger:        logger,
		CheckQuorum:   true,
		// TODO(bdarnell): make these configurable; evaluate defaults.
		MaxSizePerMsg:   1024 * 1024,
		MaxInflightMsgs: 256,
	}
}

// verifyKeys verifies keys. If checkEndKey is true, then the end key
// is verified to be non-nil and greater than start key. If
// checkEndKey is false, end key is verified to be nil. Additionally,
// verifies that start key is less than KeyMax and end key is less
// than or equal to KeyMax. It also verifies that a key range that
// contains range-local keys is completely range-local.
func verifyKeys(start, end roachpb.Key, checkEndKey bool) error {
	if bytes.Compare(start, roachpb.KeyMax) >= 0 {
		return errors.Errorf("start key %q must be less than KeyMax", start)
	}
	if !checkEndKey {
		if len(end) != 0 {
			return errors.Errorf("end key %q should not be specified for this operation", end)
		}
		return nil
	}
	if end == nil {
		return errors.Errorf("end key must be specified")
	}
	if bytes.Compare(roachpb.KeyMax, end) < 0 {
		return errors.Errorf("end key %q must be less than or equal to KeyMax", end)
	}
	{
		sAddr, err := keys.Addr(start)
		if err != nil {
			return err
		}
		eAddr, err := keys.Addr(end)
		if err != nil {
			return err
		}
		if !sAddr.Less(eAddr) {
			return errors.Errorf("end key %q must be greater than start %q", end, start)
		}
		if !bytes.Equal(sAddr, start) {
			if bytes.Equal(eAddr, end) {
				return errors.Errorf("start key is range-local, but end key is not")
			}
		} else if bytes.Compare(start, keys.LocalMax) < 0 {
			// It's a range op, not local but somehow plows through local data -
			// not cool.
			return errors.Errorf("start key in [%q,%q) must be greater than LocalMax", start, end)
		}
	}

	return nil
}

// rangeKeyItem is a common interface for roachpb.Key and Range.
type rangeKeyItem interface {
	endKey() roachpb.RKey
}

// rangeBTreeKey is a type alias of roachpb.RKey that implements the
// rangeKeyItem interface and the btree.Item interface.
type rangeBTreeKey roachpb.RKey

var _ rangeKeyItem = rangeBTreeKey{}

func (k rangeBTreeKey) endKey() roachpb.RKey {
	return (roachpb.RKey)(k)
}

var _ btree.Item = rangeBTreeKey{}

func (k rangeBTreeKey) Less(i btree.Item) bool {
	return k.endKey().Less(i.(rangeKeyItem).endKey())
}

// A NotBootstrappedError indicates that an engine has not yet been
// bootstrapped due to a store identifier not being present.
type NotBootstrappedError struct{}

// Error formats error.
func (e *NotBootstrappedError) Error() string {
	return "store has not been bootstrapped"
}

// storeRangeSet is an implementation of rangeSet which
// cycles through a store's replicasByKey btree.
type storeRangeSet struct {
	store    *Store
	rangeIDs []roachpb.RangeID // Range IDs of ranges to be visited.
	visited  int               // Number of visited ranges. -1 when Visit() is not being called.
}

func newStoreRangeSet(store *Store) *storeRangeSet {
	return &storeRangeSet{
		store:   store,
		visited: 0,
	}
}

// Visit calls the visitor with each Replica until false is returned.
func (rs *storeRangeSet) Visit(visitor func(*Replica) bool) {
	// Copy the  range IDs to a slice and iterate over the slice so
	// that we can safely (e.g., no race, no range skip) iterate
	// over ranges regardless of how BTree is implemented.
	rs.store.mu.Lock()
	rs.rangeIDs = make([]roachpb.RangeID, 0, rs.store.mu.replicasByKey.Len())
	rs.store.mu.replicasByKey.Ascend(func(item btree.Item) bool {
		if _, ok := item.(*Replica); ok {
			rs.rangeIDs = append(rs.rangeIDs, item.(*Replica).RangeID)
		}
		return true
	})
	rs.store.mu.Unlock()

	rs.visited = 0
	for _, rangeID := range rs.rangeIDs {
		rs.visited++
		rs.store.mu.Lock()
		rng, ok := rs.store.mu.replicas[rangeID]
		rs.store.mu.Unlock()
		if ok {
			if !visitor(rng) {
				break
			}
		}
	}
	rs.visited = 0
}

func (rs *storeRangeSet) EstimatedCount() int {
	rs.store.mu.Lock()
	defer rs.store.mu.Unlock()
	if rs.visited <= 0 {
		return rs.store.mu.replicasByKey.Len()
	}
	return len(rs.rangeIDs) - rs.visited
}

// A Store maintains a map of ranges by start key. A Store corresponds
// to one physical device.
type Store struct {
	Ident                   roachpb.StoreIdent
	ctx                     StoreContext
	db                      *client.DB
	engine                  engine.Engine            // The underlying key-value store
	allocator               Allocator                // Makes allocation decisions
	rangeIDAlloc            *idAllocator             // Range ID allocator
	gcQueue                 *gcQueue                 // Garbage collection queue
	splitQueue              *splitQueue              // Range splitting queue
	verifyQueue             *verifyQueue             // Checksum verification queue
	replicateQueue          *replicateQueue          // Replication queue
	replicaGCQueue          *replicaGCQueue          // Replica GC queue
	raftLogQueue            *raftLogQueue            // Raft Log Truncation queue
	scanner                 *replicaScanner          // Replica scanner
	replicaConsistencyQueue *replicaConsistencyQueue // Replica consistency check queue
	consistencyScanner      *replicaScanner          // Consistency checker scanner
	metrics                 *StoreMetrics
	intentResolver          *intentResolver
	raftEntryCache          *raftEntryCache
	wakeRaftLoop            chan struct{}
	// 1 if the store was started, 0 if it wasn't. To be accessed using atomic
	// ops.
	started int32
	stopper *stop.Stopper
	// The time when the store was Start()ed, in nanos.
	startedAt    int64
	nodeDesc     *roachpb.NodeDescriptor
	initComplete sync.WaitGroup // Signaled by async init tasks
	bookie       *bookie

	// This is 1 if there is an active raft snapshot. This field must be checked
	// and set atomically.
	// TODO(marc): This may be better inside of `mu`, but is not currently feasible.
	hasActiveRaftSnapshot int32

	// drainLeases holds a bool which indicates whether Replicas should be
	// allowed to acquire or extend range leases; see DrainLeases().
	//
	// TODO(bdarnell,tschottdorf): Would look better inside of `mu`. However,
	// deadlocks loom: For example, `systemGossipUpdate` holds `s.mu` while
	// iterating over `s.mu.replicas` and, still under `s.mu`, calls `r.Desc()`
	// but that needs the replica Mutex which may be held by a Replica while
	// calling out to r.store.IsDrainingLeases` (so it would deadlock if
	// that required `s.mu` as well).
	drainLeases atomic.Value

	// Locking notes: To avoid deadlocks, the following lock order must
	// be obeyed: Store.processRaftMu < Replica.readOnlyCmdMu <
	// Store.mu.Mutex < Replica.mu.Mutex <
	// Store.pendingRaftGroups.Mutex. (It is not required to acquire
	// every lock in sequence, but when multiple locks are held at the
	// same time, it is incorrect to acquire a lock with "lesser" value
	// in this sequence after one with "greater" value)
	//
	// Methods of Store with a "Locked" suffix require that
	// Store.mu.Mutex be held. Other locking requirements are indicated
	// in comments.
	//
	// The locking structure here is complex because A) Store is a
	// container of Replicas, so it must generally be consulted before
	// doing anything with any Replica, B) some Replica operations
	// (including splits) modify the Store. Therefore we generally lock
	// Store.mu to find a Replica, release it, then call a method on the
	// Replica. These short-lived locks of Store.mu and Replica.mu are
	// often surrounded by a long-lived lock of processRaftMu as
	// described below.
	//
	// There are two major entry points to this stack of locks:
	// Store.Send (which handles incoming RPCs) and raft-related message
	// processing (including handleRaftReady on the processRaft
	// goroutine and HandleRaftRequest on GRPC goroutines). Reads are
	// processed solely through Store.Send; writes start out on
	// Store.Send until they propose their raft command and then they
	// finish on the raft goroutines.
	//
	// TODO(bdarnell): a Replica could be destroyed immediately after
	// Store.Send finds the Replica and releases the lock. We need
	// another RWMutex to be held by anything using a Replica to ensure
	// that everything is finished before releasing it. #7169
	//
	// Detailed description of the locks:
	//
	// * processRaftMu: Named after the processRaft goroutine; held
	//   while any raft messages are being processed (including
	//   handleRaftReady and HandleRaftRequest) or while the set of
	//   Replicas in the Store is being changed (which may happen
	//   outside of raft via the replica GC queue). Multiple Replicas
	//   may be processed at a time.
	//
	// * Replica.readOnlyCmdMu (RWMutex): Held in read mode while any
	//   read-only command is in progress on the replica; held in write
	//   mode while executing a commit trigger. This is necessary
	//   because read-only commands mutate the Replica's timestamp cache
	//   (while holding Replica.mu in addition to readOnlyCmdMu). The
	//   RWMutex ensures that no reads are being executed during a split
	//   (which copies the timestamp cache) while still allowing
	//   multiple reads in parallel (#3148). TODO(bdarnell): this lock
	//   only needs to be held during splitTrigger, not all triggers.
	//
	// * Store.mu: Protects the Store's map of its Replicas. Acquired
	//   and released briefly at the start of each request; metadata
	//   operations like splits acquire it again to update the map. Even
	//   though these lock acquisitions do not make up a single critical
	//   section, it is safe thanks to processRaftMu which prevents any
	//   concurrent modifications.
	//
	// * Replica.mu: Protects the Replica's in-memory state. Acquired
	//   and released briefly as needed (note that while the lock is
	//   held "briefly" in that it is not held for an entire request, we
	//   do sometimes do I/O while holding the lock, as in
	//   Replica.Entries). This lock should be held when calling any
	//   methods on the raft group. Raft may call back into the Replica
	//   via the methods of the raft.Storage interface, which assume the
	//   lock is held even though they do not follow our convention of
	//   the "Locked" suffix.
	//
	// * Store.pendingRaftGroups.Mutex: Protects the set of Replicas
	//   that need to be checked for raft changes on the next iteration.
	//   It has its own lock because it is called from Replica while
	//   holding Replica.mu.
	//
	// Splits (and merges, but they're not finished and so will not be
	// discussed here) deserve special consideration: they operate on
	// two ranges. Naively, this is fine because the right-hand range is
	// brand new, but an uninitialized version may have been created by
	// a raft message before we process the split (see commentary on
	// Replica.splitTrigger). We currently make this safe by processing
	// all uninitialized replicas serially before starting any
	// initialized replicas which can run in parallel.
	//
	// Note that because we acquire and release Store.mu and Replica.mu
	// repeatedly rather than holding a lock for an entire request, we
	// are actually relying on higher-level locks to ensure that things
	// don't change out from under us. In particular, handleRaftReady
	// accesses the replicaID more than once, and we rely on
	// processRaftMu to ensure that this is not modified by a concurrent
	// HandleRaftRequest. (#4476)

	processRaftMu syncutil.Mutex
	mu            struct {
		syncutil.Mutex // Protects all variables in the mu struct.
		// Map of replicas by Range ID. This includes `uninitReplicas`.
		replicas       map[roachpb.RangeID]*Replica
		replicasByKey  *btree.BTree                 // btree keyed by ranges end keys.
		uninitReplicas map[roachpb.RangeID]*Replica // Map of uninitialized replicas by Range ID
		// replicaPlaceholders is a map to access all placeholders, so they can
		// be directly accessed and cleared after stepping all raft groups.
		replicaPlaceholders map[roachpb.RangeID]*ReplicaPlaceholder
	}

	// pendingRaftGroups contains the ranges that should be checked for
	// updates. After updating this map, write to wakeRaftLoop to
	// trigger the check.
	pendingRaftGroups struct {
		syncutil.Mutex
		value map[roachpb.RangeID]struct{}
	}
}

var _ client.Sender = &Store{}

// A StoreContext encompasses the auxiliary objects and configuration
// required to create a store.
// All fields holding a pointer or an interface are required to create
// a store; the rest will have sane defaults set if omitted.
// TODO(radu): rename this to StoreConfig
type StoreContext struct {
	// Base context to be used for logs and traces inside the node or store; must
	// have a Tracer set.
	Ctx context.Context

	Clock     *hlc.Clock
	DB        *client.DB
	Gossip    *gossip.Gossip
	StorePool *StorePool
	Transport *RaftTransport

	// SQLExecutor is used by the store to execute SQL statements in a way that
	// is more direct than using a sql.Executor.
	SQLExecutor sqlutil.InternalExecutor

	// RangeRetryOptions are the retry options when retryable errors are
	// encountered sending commands to ranges.
	RangeRetryOptions retry.Options

	// RaftTickInterval is the resolution of the Raft timer; other raft timeouts
	// are defined in terms of multiples of this value.
	RaftTickInterval time.Duration

	// RaftHeartbeatIntervalTicks is the number of ticks that pass between heartbeats.
	RaftHeartbeatIntervalTicks int

	// RaftElectionTimeoutTicks is the number of ticks that must pass before a follower
	// considers a leader to have failed and calls a new election. Should be significantly
	// higher than RaftHeartbeatIntervalTicks. The raft paper recommends a value of 150ms
	// for local networks.
	RaftElectionTimeoutTicks int

	// ScanInterval is the default value for the scan interval
	ScanInterval time.Duration

	// ScanMaxIdleTime is the maximum time the scanner will be idle between ranges.
	// If enabled (> 0), the scanner may complete in less than ScanInterval for small
	// stores.
	ScanMaxIdleTime time.Duration

	// ConsistencyCheckInterval is the default time period in between consecutive
	// consistency checks on a range.
	ConsistencyCheckInterval time.Duration

	// ConsistencyCheckPanicOnFailure causes the node to panic when it detects a
	// replication consistency check failure.
	ConsistencyCheckPanicOnFailure bool

	// AllocatorOptions configures how the store will attempt to rebalance its
	// replicas to other stores.
	AllocatorOptions AllocatorOptions

	// If LogRangeEvents is true, major changes to ranges will be logged into
	// the range event log.
	LogRangeEvents bool

	// BlockingSnapshotDuration is the amount of time Replica.Snapshot
	// will wait before switching to asynchronous mode. Zero is a good
	// choice for production but non-zero values can speed up tests.
	// (This only blocks on the first attempt; it will not block a
	// second time if the generation is still in progress).
	BlockingSnapshotDuration time.Duration

	// AsyncSnapshotMaxAge is the maximum amount of time that an
	// asynchronous snapshot will be held while waiting for raft to pick
	// it up (counted from when the snapshot generation is completed).
	AsyncSnapshotMaxAge time.Duration

	// RaftEntryCacheSize is the size in bytes of the Raft log entry cache
	// shared by all Raft groups managed by the store.
	RaftEntryCacheSize uint64

	TestingKnobs StoreTestingKnobs

	// rangeLeaseActiveDuration is the duration of the active period of leader
	// leases requested.
	rangeLeaseActiveDuration time.Duration

	// rangeLeaseRenewalDuration specifies a time interval at the end of the
	// active lease interval (i.e. bounded to the right by the start of the stasis
	// period) during which operations will trigger an asynchronous renewal of the
	// lease.
	rangeLeaseRenewalDuration time.Duration

	// Locality is a description of the topography of the store.
	Locality roachpb.Locality
}

// StoreTestingKnobs is a part of the context used to control parts of the system.
type StoreTestingKnobs struct {
	// A callback to be called when executing every replica command.
	// If your filter is not idempotent, consider wrapping it in a
	// ReplayProtectionFilterWrapper.
	TestingCommandFilter storagebase.ReplicaCommandFilter
	// A callback to be called instead of panicking due to a
	// checksum mismatch in VerifyChecksum()
	BadChecksumPanic func([]ReplicaSnapshotDiff)
	// Disables the use of one phase commits.
	DisableOnePhaseCommits bool
	// A hack to manipulate the clock before sending a batch request to a replica.
	// TODO(kaneda): This hook is not encouraged to use. Get rid of it once
	// we make TestServer take a ManualClock.
	ClockBeforeSend func(*hlc.Clock, roachpb.BatchRequest)
	// LeaseTransferBlockedOnExtensionEvent, if set, is called when
	// replica.TransferLease() encounters an in-progress lease extension.
	// nextLeader is the replica that we're trying to transfer the lease to.
	LeaseTransferBlockedOnExtensionEvent func(nextLeader roachpb.ReplicaDescriptor)
	// DisableReplicaGCQueue disables the replication queue.
	DisableReplicaGCQueue bool
	// DisableReplicateQueue disables the replication queue.
	DisableReplicateQueue bool
	// DisableSplitQueue disables the split queue.
	DisableSplitQueue bool
	// DisableScanner disables the replica scanner.
	DisableScanner bool
	// DisableRefreshReasonTicks disables refreshing pending commands when a new
	// leader is discovered.
	DisableRefreshReasonNewLeader bool
	// DisableRefreshReasonTicks disables refreshing pending commands when a
	// snapshot is applied.
	DisableRefreshReasonSnapshotApplied bool
	// DisableRefreshReasonTicks disables refreshing pending commands
	// periodically.
	DisableRefreshReasonTicks bool
	// DisableProcessRaft disables the process raft loop.
	DisableProcessRaft bool
}

var _ base.ModuleTestingKnobs = &StoreTestingKnobs{}

// ModuleTestingKnobs is part of the base.ModuleTestingKnobs interface.
func (*StoreTestingKnobs) ModuleTestingKnobs() {}

// Valid returns true if the StoreContext is populated correctly.
// We don't check for Gossip and DB since some of our tests pass
// that as nil.
func (sc *StoreContext) Valid() bool {
	return sc.Clock != nil && sc.Transport != nil &&
		sc.RaftTickInterval != 0 && sc.RaftHeartbeatIntervalTicks > 0 &&
		sc.RaftElectionTimeoutTicks > 0 && sc.ScanInterval >= 0 &&
		sc.ConsistencyCheckInterval >= 0 &&
		sc.Ctx != nil && sc.Ctx.Done() == nil && tracing.TracerFromCtx(sc.Ctx) != nil
}

// setDefaults initializes unset fields in StoreConfig to values
// suitable for use on a local network.
// TODO(tschottdorf) see if this ought to be configurable via flags.
func (sc *StoreContext) setDefaults() {
	if (sc.RangeRetryOptions == retry.Options{}) {
		sc.RangeRetryOptions = base.DefaultRetryOptions()
	}

	if sc.RaftTickInterval == 0 {
		sc.RaftTickInterval = base.DefaultRaftTickInterval
	}
	if sc.RaftHeartbeatIntervalTicks == 0 {
		sc.RaftHeartbeatIntervalTicks = defaultHeartbeatIntervalTicks
	}
	if sc.RaftElectionTimeoutTicks == 0 {
		sc.RaftElectionTimeoutTicks = defaultRaftElectionTimeoutTicks
	}
	if sc.AsyncSnapshotMaxAge == 0 {
		sc.AsyncSnapshotMaxAge = defaultAsyncSnapshotMaxAge
	}
	if sc.RaftEntryCacheSize == 0 {
		sc.RaftEntryCacheSize = defaultRaftEntryCacheSize
	}

	raftElectionTimeout := time.Duration(sc.RaftElectionTimeoutTicks) * sc.RaftTickInterval
	sc.rangeLeaseActiveDuration = rangeLeaseRaftElectionTimeoutMultiplier * raftElectionTimeout
	sc.rangeLeaseRenewalDuration = sc.rangeLeaseActiveDuration / rangeLeaseRenewalDivisor
}

// NewStore returns a new instance of a store.
func NewStore(ctx StoreContext, eng engine.Engine, nodeDesc *roachpb.NodeDescriptor) *Store {
	// TODO(tschottdorf) find better place to set these defaults.
	ctx.setDefaults()

	if !ctx.Valid() {
		panic(fmt.Sprintf("invalid store configuration: %+v", &ctx))
	}

	s := &Store{
		ctx:          ctx,
		db:           ctx.DB, // TODO(tschottdorf) remove redundancy.
		engine:       eng,
		allocator:    MakeAllocator(ctx.StorePool, ctx.AllocatorOptions),
		nodeDesc:     nodeDesc,
		wakeRaftLoop: make(chan struct{}, 1),
		metrics:      newStoreMetrics(),
	}
	s.intentResolver = newIntentResolver(s)
	s.raftEntryCache = newRaftEntryCache(ctx.RaftEntryCacheSize)
	s.drainLeases.Store(false)

	s.mu.Lock()
	s.mu.replicas = map[roachpb.RangeID]*Replica{}
	s.mu.replicaPlaceholders = map[roachpb.RangeID]*ReplicaPlaceholder{}
	s.mu.replicasByKey = btree.New(64 /* degree */)
	s.mu.uninitReplicas = map[roachpb.RangeID]*Replica{}
	s.pendingRaftGroups.value = map[roachpb.RangeID]struct{}{}
	s.mu.Unlock()

	if s.ctx.Gossip != nil {
		// Add range scanner and configure with queues.
		s.scanner = newReplicaScanner(ctx.ScanInterval, ctx.ScanMaxIdleTime, newStoreRangeSet(s))
		s.gcQueue = newGCQueue(s, s.ctx.Gossip)
		s.splitQueue = newSplitQueue(s, s.db, s.ctx.Gossip)
		s.verifyQueue = newVerifyQueue(s, s.ctx.Gossip, s.ReplicaCount)
		s.replicateQueue = newReplicateQueue(s, s.ctx.Gossip, s.allocator, s.ctx.Clock, s.ctx.AllocatorOptions)
		s.replicaGCQueue = newReplicaGCQueue(s, s.db, s.ctx.Gossip)
		s.raftLogQueue = newRaftLogQueue(s, s.db, s.ctx.Gossip)
		s.scanner.AddQueues(s.gcQueue, s.splitQueue, s.verifyQueue, s.replicateQueue, s.replicaGCQueue, s.raftLogQueue)

		// Add consistency check scanner.
		s.consistencyScanner = newReplicaScanner(ctx.ConsistencyCheckInterval, 0, newStoreRangeSet(s))
		s.replicaConsistencyQueue = newReplicaConsistencyQueue(s, s.ctx.Gossip)
		s.consistencyScanner.AddQueues(s.replicaConsistencyQueue)
	}

	if ctx.TestingKnobs.DisableReplicaGCQueue {
		s.setReplicaGCQueueActive(false)
	}
	if ctx.TestingKnobs.DisableReplicateQueue {
		s.setReplicateQueueActive(false)
	}
	if ctx.TestingKnobs.DisableSplitQueue {
		s.setSplitQueueActive(false)
	}
	if ctx.TestingKnobs.DisableScanner {
		s.setScannerActive(false)
	}

	return s
}

// String formats a store for debug output.
func (s *Store) String() string {
	return fmt.Sprintf("store=%d:%d", s.Ident.NodeID, s.Ident.StoreID)
}

// Ctx returns the base context for the store.
func (s *Store) Ctx() context.Context {
	return s.ctx.Ctx
}

// logContext adds the node and store log tags to a context. Used to
// personalize an operation context with this Store's identity.
func (s *Store) logContext(ctx context.Context) context.Context {
	// Copy the log tags from the base context. This allows us to opaquely set the
	// log tags that were passed by the upper layers.
	return log.WithLogTagsFromCtx(ctx, s.Ctx())
}

// DrainLeases (when called with 'true') prevents all of the Store's
// Replicas from acquiring or extending range leases and waits until all of
// them have expired. If an error is returned, the draining state is still
// active, but there may be active leases held by some of the Store's Replicas.
// When called with 'false', returns to the normal mode of operation.
func (s *Store) DrainLeases(drain bool) error {
	s.drainLeases.Store(drain)
	if !drain {
		return nil
	}

	return util.RetryForDuration(10*s.ctx.rangeLeaseActiveDuration, func() error {
		var err error
		now := s.Clock().Now()
		newStoreRangeSet(s).Visit(func(r *Replica) bool {
			lease, nextLease := r.getLease()
			// If we own an active lease or we're trying to obtain a lease
			// (and that request is fresh enough), wait.
			if (lease.OwnedBy(s.StoreID()) && lease.Covers(now)) ||
				(nextLease != nil && nextLease.Covers(now)) {

				err = fmt.Errorf("replica %s still has an active lease", r)
			}
			return err == nil // break on error
		})
		return err
	})
}

// IsStarted returns true if the Store has been started.
func (s *Store) IsStarted() bool {
	return atomic.LoadInt32(&s.started) == 1
}

// IterateRangeDescriptors calls the provided function with each descriptor
// from the provided Engine. The return values of this method and fn have
// semantics similar to engine.MVCCIterate.
func IterateRangeDescriptors(ctx context.Context,
	eng engine.Reader, fn func(desc roachpb.RangeDescriptor) (bool, error),
) error {
	log.Trace(ctx, "beginning range descriptor iteration")
	// Iterator over all range-local key-based data.
	start := keys.RangeDescriptorKey(roachpb.RKeyMin)
	end := keys.RangeDescriptorKey(roachpb.RKeyMax)

	allCount := 0
	matchCount := 0
	bySuffix := make(map[string]int)
	kvToDesc := func(kv roachpb.KeyValue) (bool, error) {
		allCount++
		// Only consider range metadata entries; ignore others.
		_, suffix, _, err := keys.DecodeRangeKey(kv.Key)
		if err != nil {
			return false, err
		}
		bySuffix[string(suffix)]++
		if !bytes.Equal(suffix, keys.LocalRangeDescriptorSuffix) {
			return false, nil
		}
		var desc roachpb.RangeDescriptor
		if err := kv.Value.GetProto(&desc); err != nil {
			return false, err
		}
		matchCount++
		return fn(desc)
	}

	_, err := engine.MVCCIterate(context.Background(), eng, start, end, hlc.MaxTimestamp, false /* !consistent */, nil, /* txn */
		false /* !reverse */, kvToDesc)
	log.Tracef(ctx, "iterated over %d keys to find %d range descriptors (by suffix: %v)",
		allCount, matchCount, bySuffix)
	return err
}

func (s *Store) migrate(ctx context.Context, desc roachpb.RangeDescriptor) {
	batch := s.engine.NewBatch()
	if err := migrate7310And6991(ctx, batch, desc); err != nil {
		log.Fatal(ctx, errors.Wrap(err, "during migration"))
	}
	if err := batch.Commit(); err != nil {
		log.Fatal(ctx, errors.Wrap(err, "could not migrate Raft state"))
	}
}

// Start the engine, set the GC and read the StoreIdent.
func (s *Store) Start(ctx context.Context, stopper *stop.Stopper) error {
	s.stopper = stopper
<<<<<<< HEAD
=======
	ctx = s.context(ctx)
>>>>>>> 5c69eaae

	// Add the bookie to the store.
	s.bookie = newBookie(
		s.ctx.Clock,
		s.stopper,
		s.metrics,
		envutil.EnvOrDefaultDuration("COCKROACH_RESERVATION_TIMEOUT", ttlStoreGossip),
	)

	if s.Ident.NodeID == 0 {
		// Open engine (i.e. initialize RocksDB database). "NodeID != 0"
		// implies the engine has already been opened.
		if err := s.engine.Open(); err != nil {
			return err
		}

		// Read store ident and return a not-bootstrapped error if necessary.
		ok, err := engine.MVCCGetProto(ctx, s.engine, keys.StoreIdentKey(), hlc.ZeroTimestamp, true, nil, &s.Ident)
		if err != nil {
			return err
		} else if !ok {
			return &NotBootstrappedError{}
		}
	}
	log.Trace(ctx, "read store identity")

	// If the nodeID is 0, it has not be assigned yet.
	if s.nodeDesc.NodeID != 0 && s.Ident.NodeID != s.nodeDesc.NodeID {
		return errors.Errorf("node id:%d does not equal the one in node descriptor:%d", s.Ident.NodeID, s.nodeDesc.NodeID)
	}
	// Always set gossip NodeID before gossiping any info.
	if s.ctx.Gossip != nil {
		s.ctx.Gossip.SetNodeID(s.Ident.NodeID)
	}

	// Create ID allocators.
	idAlloc, err := newIDAllocator(keys.RangeIDGenerator, s.db, 2 /* min ID */, rangeIDAllocCount, s.stopper)
	if err != nil {
		return err
	}
	s.rangeIDAlloc = idAlloc

	now := s.ctx.Clock.Now()
	s.startedAt = now.WallTime

	// Set the store ID for logging.
	s.ctx.Ctx = log.WithLogTagInt(s.ctx.Ctx, "s", int(s.StoreID()))

	// Iterate over all range descriptors, ignoring uncommitted versions
	// (consistent=false). Uncommitted intents which have been abandoned
	// due to a split crashing halfway will simply be resolved on the
	// next split attempt. They can otherwise be ignored.
	s.mu.Lock()
	err = IterateRangeDescriptors(ctx, s.engine,
		func(desc roachpb.RangeDescriptor) (bool, error) {
			if _, ok := desc.GetReplicaDescriptor(s.StoreID()); !ok {
				// We are no longer a member of the range, but we didn't GC
				// the replica before shutting down. Destroy the replica now
				// to avoid creating a new replica without a valid replica ID
				// (which is necessary to have a non-nil raft group)
				log.Infof(ctx, "eagerly destroying local data: %+v", desc)
				return false, s.destroyReplicaData(&desc)
			}
			if !desc.IsInitialized() {
				return false, errors.Errorf("found uninitialized RangeDescriptor: %+v", desc)
			}
			s.migrate(ctx, desc)

			rng, err := NewReplica(&desc, s, 0)
			if err != nil {
				return false, err
			}
			if err = s.addReplicaInternalLocked(rng); err != nil {
				return false, err
			}
			// Add this range and its stats to our counter.
			s.metrics.ReplicaCount.Inc(1)
			s.metrics.addMVCCStats(rng.GetMVCCStats())
			// Note that we do not create raft groups at this time; they will be created
			// on-demand the first time they are needed. This helps reduce the amount of
			// election-related traffic in a cold start.
			// Raft initialization occurs when we propose a command on this range or
			// receive a raft message addressed to it.
			// TODO(bdarnell): Also initialize raft groups when read leases are needed.
			// TODO(bdarnell): Scan all ranges at startup for unapplied log entries
			// and initialize those groups.
			return false, nil
		})
	s.mu.Unlock()
	if err != nil {
		return err
	}

	// Start Raft processing goroutines.
	s.ctx.Transport.Listen(s.StoreID(), s)
	s.processRaft()

	doneUnfreezing := make(chan struct{})
	if s.stopper.RunAsyncTask(func() {
<<<<<<< HEAD
		taskCtx := s.Ctx()
=======
>>>>>>> 5c69eaae
		defer close(doneUnfreezing)
		sem := make(chan struct{}, 512)
		var wg sync.WaitGroup // wait for unfreeze goroutines
		var unfrozen int64    // updated atomically
		newStoreRangeSet(s).Visit(func(r *Replica) bool {
			r.mu.Lock()
			frozen := r.mu.state.Frozen
			r.mu.Unlock()
			if !frozen {
				return true
			}
			wg.Add(1)
			if s.stopper.RunLimitedAsyncTask(sem, func() {
				defer wg.Done()
				desc := r.Desc()
				var ba roachpb.BatchRequest
				fReq := roachpb.ChangeFrozenRequest{
					Span: roachpb.Span{
						Key:    desc.StartKey.AsRawKey(),
						EndKey: desc.EndKey.AsRawKey(),
					},
					Frozen:      false,
					MustVersion: build.GetInfo().Tag,
				}
				ba.Add(&fReq)
				if _, pErr := r.Send(s.Ctx(), ba); pErr != nil {
					log.Errorf(s.Ctx(), "%s: could not unfreeze Range %s on startup: %s", s, r, pErr)
				} else {
					// We don't use the returned RangesAffected (0 or 1) for
					// counting. One of the other Replicas may have beaten us
					// to it, but it is still fair to count this as "our"
					// success; otherwise, the logged count will be distributed
					// across various nodes' logs.
					atomic.AddInt64(&unfrozen, 1)
				}
			}) != nil {
				wg.Done()
			}
			return true
		})
		wg.Wait()
		if unfrozen > 0 {
			log.Infof(s.Ctx(), "reactivated %d frozen Ranges", unfrozen)
		}
	}) != nil {
		close(doneUnfreezing)
	}
	// We don't want to jump into gossiping too early - if the first range is
	// frozen, that means waiting for the next attempt to happen. Instead,
	// wait for a little bit and if things take too long, let the Gossip
	// loop figure it out.
	select {
	case <-doneUnfreezing:
		log.Trace(ctx, "finished unfreezing")
	case <-time.After(10 * time.Second):
		log.Trace(ctx, "gave up waiting for unfreezing; continuing in background")
	}

	// Gossip is only ever nil while bootstrapping a cluster and
	// in unittests.
	if s.ctx.Gossip != nil {
		// Register update channel for any changes to the system config.
		// This may trigger splits along structured boundaries,
		// and update max range bytes.
		gossipUpdateC := s.ctx.Gossip.RegisterSystemConfigChannel()
		s.stopper.RunWorker(func() {
			for {
				select {
				case <-gossipUpdateC:
					cfg, _ := s.ctx.Gossip.GetSystemConfig()
					s.systemGossipUpdate(cfg)
				case <-s.stopper.ShouldStop():
					return
				}
			}
		})

		// Start a single goroutine in charge of periodically gossiping the
		// sentinel and first range metadata if we have a first range.
		// This may wake up ranges and requires everything to be set up and
		// running.
		s.startGossip()

		// Start the scanner. The construction here makes sure that the scanner
		// only starts after Gossip has connected, and that it does not block Start
		// from returning (as doing so might prevent Gossip from ever connecting).
		s.stopper.RunWorker(func() {
			select {
			case <-s.ctx.Gossip.Connected:
				s.scanner.Start(s.ctx.Clock, s.stopper)
			case <-s.stopper.ShouldStop():
				return
			}
		})

		// Start the consistency scanner.
		s.stopper.RunWorker(func() {
			select {
			case <-s.ctx.Gossip.Connected:
				s.consistencyScanner.Start(s.ctx.Clock, s.stopper)
			case <-s.stopper.ShouldStop():
				return
			}
		})

		// Run metrics computation up front to populate initial statistics.
		if err = s.ComputeMetrics(-1); err != nil {
			log.Infof(ctx, "%s: failed initial metrics computation: %s", s, err)
		}
		log.Trace(ctx, "computed initial metrics")
	}

	// Set the started flag (for unittests).
	atomic.StoreInt32(&s.started, 1)

	return nil
}

// WaitForInit waits for any asynchronous processes begun in Start()
// to complete their initialization. In particular, this includes
// gossiping. In some cases this may block until the range GC queue
// has completed its scan. Only for testing.
func (s *Store) WaitForInit() {
	s.initComplete.Wait()
}

// startGossip runs an infinite loop in a goroutine which regularly checks
// whether the store has a first range or config replica and asks those ranges
// to gossip accordingly.
func (s *Store) startGossip() {
	// Periodic updates run in a goroutine and signal a WaitGroup upon completion
	// of their first iteration.
	s.initComplete.Add(2)
	s.stopper.RunWorker(func() {
		ctx := s.Ctx()
		// Run the first time without waiting for the Ticker and signal the WaitGroup.
		if err := s.maybeGossipFirstRange(); err != nil {
			log.Warningf(ctx, "error gossiping first range data: %s", err)
		}
		s.initComplete.Done()
		ticker := time.NewTicker(sentinelGossipInterval)
		defer ticker.Stop()
		for {
			select {
			case <-ticker.C:
				if err := s.maybeGossipFirstRange(); err != nil {
					log.Warningf(ctx, "error gossiping first range data: %s", err)
				}
			case <-s.stopper.ShouldStop():
				return
			}
		}
	})

	s.stopper.RunWorker(func() {
		ctx := s.Ctx()
		if err := s.maybeGossipSystemConfig(); err != nil {
			log.Warningf(ctx, "error gossiping system config: %s", err)
		}
		s.initComplete.Done()
		ticker := time.NewTicker(configGossipInterval)
		defer ticker.Stop()
		for {
			select {
			case <-ticker.C:
				if err := s.maybeGossipSystemConfig(); err != nil {
					log.Warningf(ctx, "error gossiping system config: %s", err)
				}
			case <-s.stopper.ShouldStop():
				return
			}
		}
	})
}

// maybeGossipFirstRange checks whether the store has a replica of the
// first range and if so instructs it to gossip the cluster ID,
// sentinel gossip and first range descriptor. This is done in a retry
// loop in the event that the returned error indicates that the state
// of the range lease is not known. This can happen on lease command
// timeouts. The retry loop makes sure we try hard to keep asking for
// the lease instead of waiting for the next sentinelGossipInterval
// to transpire.
func (s *Store) maybeGossipFirstRange() error {
	retryOptions := base.DefaultRetryOptions()
	retryOptions.Closer = s.stopper.ShouldStop()
	for loop := retry.Start(retryOptions); loop.Next(); {
		rng := s.LookupReplica(roachpb.RKeyMin, nil)
		if rng != nil {
			pErr := rng.maybeGossipFirstRange()
			if nlErr, ok := pErr.GetDetail().(*roachpb.NotLeaseHolderError); !ok || nlErr.LeaseHolder != nil {
				return pErr.GoError()
			}
		} else {
			return nil
		}
	}
	return nil
}

// maybeGossipSystemConfig looks for the range containing SystemConfig keys and
// lets that range gossip them.
func (s *Store) maybeGossipSystemConfig() error {
	rng := s.LookupReplica(roachpb.RKey(keys.SystemConfigSpan.Key), nil)
	if rng == nil {
		// This store has no range with this configuration.
		return nil
	}
	// Wake up the replica. If it acquires a fresh lease, it will
	// gossip. If an unexpected error occurs (i.e. nobody else seems to
	// have an active lease but we still failed to obtain it), return
	// that error.
	_, pErr := rng.getLeaseForGossip(s.Ctx())
	return pErr.GoError()
}

// systemGossipUpdate is a callback for gossip updates to
// the system config which affect range split boundaries.
func (s *Store) systemGossipUpdate(cfg config.SystemConfig) {
	s.mu.Lock()
	defer s.mu.Unlock()
	// For every range, update its MaxBytes and check if it needs to be split.
	for _, rng := range s.mu.replicas {
		if zone, err := cfg.GetZoneConfigForKey(rng.Desc().StartKey); err == nil {
			rng.SetMaxBytes(zone.RangeMaxBytes)
		}
		s.splitQueue.MaybeAdd(rng, s.ctx.Clock.Now())
	}
}

// GossipStore broadcasts the store on the gossip network.
func (s *Store) GossipStore(ctx context.Context) error {
	storeDesc, err := s.Descriptor()
	if err != nil {
		return errors.Wrapf(err, "problem getting store descriptor for store %+v", s.Ident)
	}
	// Unique gossip key per store.
	gossipStoreKey := gossip.MakeStoreKey(storeDesc.StoreID)
	// Gossip store descriptor.
	return s.ctx.Gossip.AddInfoProto(gossipStoreKey, storeDesc, ttlStoreGossip)
}

// GossipDeadReplicas broadcasts the stores dead replicas on the gossip network.
func (s *Store) GossipDeadReplicas(ctx context.Context) error {
	deadReplicas := s.deadReplicas()
	// Don't gossip if there's nothing to gossip.
	if len(deadReplicas.Replicas) == 0 {
		return nil
	}
	// Unique gossip key per store.
	key := gossip.MakeDeadReplicasKey(s.StoreID())
	// Gossip dead replicas.
	return s.ctx.Gossip.AddInfoProto(key, &deadReplicas, ttlStoreGossip)
}

// Bootstrap writes a new store ident to the underlying engine. To
// ensure that no crufty data already exists in the engine, it scans
// the engine contents before writing the new store ident. The engine
// should be completely empty. It returns an error if called on a
// non-empty engine.
func (s *Store) Bootstrap(ident roachpb.StoreIdent, stopper *stop.Stopper) error {
	if s.Ident.NodeID != 0 {
		return errors.Errorf("engine already bootstrapped")
	}
	if err := s.engine.Open(); err != nil {
		return err
	}
	s.Ident = ident
	kvs, err := engine.Scan(s.engine,
		engine.MakeMVCCMetadataKey(roachpb.Key(roachpb.RKeyMin)),
		engine.MakeMVCCMetadataKey(roachpb.Key(roachpb.RKeyMax)), 10)
	if err != nil {
		return errors.Errorf("store %s: unable to access: %s", s.engine, err)
	} else if len(kvs) > 0 {
		// See if this is an already-bootstrapped store.
		ok, err := engine.MVCCGetProto(context.Background(), s.engine, keys.StoreIdentKey(), hlc.ZeroTimestamp, true, nil, &s.Ident)
		if err != nil {
			return errors.Errorf("store %s is non-empty but cluster ID could not be determined: %s", s.engine, err)
		}
		if ok {
			return errors.Errorf("store %s already belongs to cockroach cluster %s", s.engine, s.Ident.ClusterID)
		}
		keyVals := []string{}
		for _, kv := range kvs {
			keyVals = append(keyVals, fmt.Sprintf("%s: %q", kv.Key, kv.Value))
		}
		return errors.Errorf("store %s is non-empty but does not contain store metadata (first %d key/values: %s)", s.engine, len(keyVals), keyVals)
	}
	err = engine.MVCCPutProto(context.Background(), s.engine, nil, keys.StoreIdentKey(), hlc.ZeroTimestamp, nil, &s.Ident)
	return err
}

// GetReplica fetches a replica by Range ID. Returns an error if no replica is found.
func (s *Store) GetReplica(rangeID roachpb.RangeID) (*Replica, error) {
	s.mu.Lock()
	defer s.mu.Unlock()
	return s.getReplicaLocked(rangeID)
}

// getReplicaLocked fetches a replica by RangeID. The store's lock must be held
// in read or read/write mode.
func (s *Store) getReplicaLocked(rangeID roachpb.RangeID) (*Replica, error) {
	if rng, ok := s.mu.replicas[rangeID]; ok {
		return rng, nil
	}
	return nil, roachpb.NewRangeNotFoundError(rangeID)
}

// LookupReplica looks up a replica via binary search over the
// "replicasByKey" btree. Returns nil if no replica is found for
// specified key range. Note that the specified keys are transformed
// using Key.Address() to ensure we lookup replicas correctly for local
// keys. When end is nil, a replica that contains start is looked up.
func (s *Store) LookupReplica(start, end roachpb.RKey) *Replica {
	s.mu.Lock()
	defer s.mu.Unlock()

	var rng *Replica
	s.visitReplicasLocked(start, roachpb.RKeyMax, func(repl *Replica) bool {
		rng = repl
		return false
	})
	if rng == nil || !rng.Desc().ContainsKeyRange(start, end) {
		return nil
	}
	return rng
}

// getOverlappingKeyRangeLocked returns a KeyRange from the Store overlapping the given
// descriptor (or nil if no such KeyRange exists).
func (s *Store) getOverlappingKeyRangeLocked(rngDesc *roachpb.RangeDescriptor) KeyRange {
	var kr KeyRange

	s.mu.replicasByKey.AscendGreaterOrEqual(rangeBTreeKey(rngDesc.StartKey.Next()),
		func(item btree.Item) bool {
			kr = item.(KeyRange)
			return false
		})

	if kr != nil && kr.Desc().StartKey.Less(rngDesc.EndKey) {
		return kr
	}

	return nil
}

// visitReplicasLocked will call iterator for every replica on the store which
// contains any keys in the span between startKey and endKey. Iteration will be
// in ascending order. Iteration can be stopped early by returning false from
// iterator.
func (s *Store) visitReplicasLocked(startKey, endKey roachpb.RKey, iterator func(r *Replica) bool) {
	// Iterate over replicasByKey to visit all ranges containing keys in the
	// specified range. We use startKey.Next() because btree's Ascend methods
	// are inclusive of the start bound and exclusive of the end bound, but
	// ranges are stored in the BTree by EndKey; in cockroach, end keys have the
	// opposite behavior (a range's EndKey is contained by the subsequent
	// range). We want visitReplicasLocked to match cockroach's behavior; using
	// startKey.Next(), will ignore a range which has EndKey exactly equal to
	// the supplied startKey. Iteration ends when all ranges are exhausted, or
	// the next range contains no keys in the supplied span.
	s.mu.replicasByKey.AscendGreaterOrEqual(rangeBTreeKey(startKey.Next()),
		func(item btree.Item) bool {
			kr := item.(KeyRange)
			if !kr.Desc().StartKey.Less(endKey) {
				// This properly checks if this range contains any keys in the supplied span.
				return false
			}

			switch rep := item.(type) {
			case *Replica:
				return iterator(rep)
			default:
				return true
			}
		})
}

// RaftStatus returns the current raft status of the local replica of
// the given range.
func (s *Store) RaftStatus(rangeID roachpb.RangeID) *raft.Status {
	s.mu.Lock()
	defer s.mu.Unlock()
	if r, ok := s.mu.replicas[rangeID]; ok {
		return r.RaftStatus()
	}
	return nil
}

// BootstrapRange creates the first range in the cluster and manually
// writes it to the store. Default range addressing records are
// created for meta1 and meta2. Default configurations for
// zones are created. All configs are specified
// for the empty key prefix, meaning they apply to the entire
// database. The zone requires three replicas with no other specifications.
// It also adds the range tree and the root node, the first range, to it.
// The 'initialValues' are written as well after each value's checksum
// is initialized.
func (s *Store) BootstrapRange(initialValues []roachpb.KeyValue) error {
	desc := &roachpb.RangeDescriptor{
		RangeID:       1,
		StartKey:      roachpb.RKeyMin,
		EndKey:        roachpb.RKeyMax,
		NextReplicaID: 2,
		Replicas: []roachpb.ReplicaDescriptor{
			{
				NodeID:    1,
				StoreID:   1,
				ReplicaID: 1,
			},
		},
	}
	if err := desc.Validate(); err != nil {
		return err
	}
	batch := s.engine.NewBatch()
	ms := &enginepb.MVCCStats{}
	now := s.ctx.Clock.Now()
	ctx := context.Background()

	// Range descriptor.
	if err := engine.MVCCPutProto(ctx, batch, ms, keys.RangeDescriptorKey(desc.StartKey), now, nil, desc); err != nil {
		return err
	}
	// Replica GC & Verification timestamps.
	if err := engine.MVCCPutProto(ctx, batch, nil /* ms */, keys.RangeLastReplicaGCTimestampKey(desc.RangeID), hlc.ZeroTimestamp, nil, &now); err != nil {
		return err
	}
	if err := engine.MVCCPutProto(ctx, batch, nil /* ms */, keys.RangeLastVerificationTimestampKey(desc.RangeID), hlc.ZeroTimestamp, nil, &now); err != nil {
		return err
	}
	// Range addressing for meta2.
	meta2Key := keys.RangeMetaKey(roachpb.RKeyMax)
	if err := engine.MVCCPutProto(ctx, batch, ms, meta2Key, now, nil, desc); err != nil {
		return err
	}
	// Range addressing for meta1.
	meta2KeyAddr, err := keys.Addr(meta2Key)
	if err != nil {
		return err
	}
	meta1Key := keys.RangeMetaKey(meta2KeyAddr)
	if err := engine.MVCCPutProto(ctx, batch, ms, meta1Key, now, nil, desc); err != nil {
		return err
	}

	// Now add all passed-in default entries.
	for _, kv := range initialValues {
		// Initialize the checksums.
		kv.Value.InitChecksum(kv.Key)
		if err := engine.MVCCPut(ctx, batch, ms, kv.Key, now, kv.Value, nil); err != nil {
			return err
		}
	}
	// Set range stats.
	if err := engine.AccountForSelf(ms, desc.RangeID); err != nil {
		return err
	}

	updatedMS, err := writeInitialState(ctx, batch, *ms, *desc)
	if err != nil {
		return err
	}
	*ms = updatedMS

	return batch.Commit()
}

// ClusterID accessor.
func (s *Store) ClusterID() uuid.UUID { return s.Ident.ClusterID }

// StoreID accessor.
func (s *Store) StoreID() roachpb.StoreID { return s.Ident.StoreID }

// Clock accessor.
func (s *Store) Clock() *hlc.Clock { return s.ctx.Clock }

// Engine accessor.
func (s *Store) Engine() engine.Engine { return s.engine }

// DB accessor.
func (s *Store) DB() *client.DB { return s.ctx.DB }

// Gossip accessor.
func (s *Store) Gossip() *gossip.Gossip { return s.ctx.Gossip }

// Stopper accessor.
func (s *Store) Stopper() *stop.Stopper { return s.stopper }

// Tracer accessor.
func (s *Store) Tracer() opentracing.Tracer { return tracing.TracerFromCtx(s.Ctx()) }

// TestingKnobs accessor.
func (s *Store) TestingKnobs() *StoreTestingKnobs { return &s.ctx.TestingKnobs }

// IsDrainingLeases accessor.
func (s *Store) IsDrainingLeases() bool {
	return s.drainLeases.Load().(bool)
}

// NewRangeDescriptor creates a new descriptor based on start and end
// keys and the supplied roachpb.Replicas slice. It allocates a new
// range ID and returns a RangeDescriptor whose Replicas are a copy
// of the supplied replicas slice, with appropriate ReplicaIDs assigned.
func (s *Store) NewRangeDescriptor(
	start, end roachpb.RKey, replicas []roachpb.ReplicaDescriptor,
) (*roachpb.RangeDescriptor, error) {
	id, err := s.rangeIDAlloc.Allocate()
	if err != nil {
		return nil, err
	}
	desc := &roachpb.RangeDescriptor{
		RangeID:       roachpb.RangeID(id),
		StartKey:      start,
		EndKey:        end,
		Replicas:      append([]roachpb.ReplicaDescriptor(nil), replicas...),
		NextReplicaID: roachpb.ReplicaID(len(replicas) + 1),
	}
	for i := range desc.Replicas {
		desc.Replicas[i].ReplicaID = roachpb.ReplicaID(i + 1)
	}
	return desc, nil
}

// splitTriggerPostCommit is the part of the split trigger which coordinates
// the actual split with the Store.
//
// TODO(tschottdorf): Want to merge this with SplitRange, but some legacy
// testing code calls SplitRange directly.
func splitTriggerPostCommit(
	ctx context.Context,
	deltaMS enginepb.MVCCStats,
	split *roachpb.SplitTrigger,
	r *Replica,
) {
	// Create the new Replica representing the right side of the split.
	// Our error handling options at this point are very limited, but
	// we need to do this after our batch has committed.
	rightRng, err := NewReplica(&split.RightDesc, r.store, 0)
	if err != nil {
		panic(err)
	}

	// Copy the timestamp cache into the RHS range.
	r.mu.Lock()
	rightRng.mu.Lock()
	r.mu.tsCache.MergeInto(rightRng.mu.tsCache, true /* clear */)
	rightRng.mu.Unlock()
	r.mu.Unlock()
	log.Trace(ctx, "copied timestamp cache")

	// Add the RHS replica to the store. This step atomically updates
	// the EndKey of the LHS replica and also adds the RHS replica
	// to the store's replica map.
	if err := r.store.SplitRange(r, rightRng); err != nil {
		// Our in-memory state has diverged from the on-disk state.
		log.Fatalf(ctx, "%s: failed to update Store after split: %s", r, err)
	}

	// Update store stats with difference in stats before and after split.
	r.store.metrics.addMVCCStats(deltaMS)

	// If the range was not properly replicated before the split, the
	// replicate queue may not have picked it up (due to the need for
	// a split). Enqueue both left and right halves to speed up a
	// potentially necessary replication. See #7022 and #7800.
	now := r.store.Clock().Now()
	r.store.replicateQueue.MaybeAdd(r, now)
	r.store.replicateQueue.MaybeAdd(rightRng, now)

	// To avoid leaving the RHS range unavailable as it waits to elect
	// its leader, one (and only one) of the nodes should start an
	// election as soon as the split is processed.
	//
	// If there is only one replica, raft instantly makes it the leader.
	// Otherwise, we must trigger a campaign here.
	//
	// TODO(bdarnell): The asynchronous campaign can cause a problem
	// with merges, by recreating a replica that should have been
	// destroyed. This will probably be addressed as a part of the
	// general work to be done for merges
	// (https://github.com/cockroachdb/cockroach/issues/2433), but for
	// now we're safe because we only perform the asynchronous
	// campaign when there are multiple replicas, and we only perform
	// merges in testing scenarios with a single replica.
	// Note that in multi-node scenarios the async campaign is safe
	// because it has exactly the same behavior as an incoming message
	// from another node; the problem here is only with merges.
	rightRng.mu.Lock()
	shouldCampaign := rightRng.mu.state.Lease.OwnedBy(r.store.StoreID())
	rightRng.mu.Unlock()
	if len(split.RightDesc.Replicas) > 1 && shouldCampaign {
		// Schedule the campaign a short time in the future. As
		// followers process the split, they destroy and recreate their
		// raft groups, which can cause messages to be dropped. In
		// general a shorter delay (perhaps all the way down to zero) is
		// better in production, because the race is rare and the worst
		// case scenario is that we simply wait for an election timeout.
		// However, the test for this feature disables election timeouts
		// and relies solely on this campaign trigger, so it is unacceptably
		// flaky without a bit of a delay.
		//
		// Note: you must not use the context inside of this task since it may
		// contain a finished trace by the time it runs.
		if err := r.store.stopper.RunAsyncTask(func() {
			time.Sleep(10 * time.Millisecond)
			// Make sure that rightRng hasn't been removed.
			replica, err := r.store.GetReplica(rightRng.RangeID)
			if err != nil {
				if _, ok := err.(*roachpb.RangeNotFoundError); ok {
					log.Infof(ctx, "%s: RHS replica %d removed before campaigning",
						r, r.mu.replicaID)
				} else {
					log.Infof(ctx, "%s: RHS replica %d unable to campaign: %s",
						r, r.mu.replicaID, err)
				}
				return
			}

			if err := replica.withRaftGroup(func(raftGroup *raft.RawNode) error {
				if err := raftGroup.Campaign(); err != nil {
					log.Warningf(ctx, "%s: error %v", r, err)
				}
				return nil
			}); err != nil {
				panic(err)
			}
		}); err != nil {
			log.Warningf(ctx, "%s: error %v", r, err)
			return
		}
	} else if len(split.RightDesc.Replicas) == 1 {
		// TODO(peter): In single-node clusters, we enqueue the right-hand side of
		// the split (the new range) for Raft processing so that the corresponding
		// Raft group is created. This shouldn't be necessary for correctness, but
		// some tests rely on this (e.g. server.TestStatusSummaries).
		r.store.enqueueRaftUpdateCheck(rightRng.RangeID)
	}
}

// SplitRange shortens the original range to accommodate the new
// range. The new range is added to the ranges map and the replicasByKey
// btree. processRaftMu must be held.
//
// This is only called from the split trigger in the context of the execution
// of a Raft command (so processRaftMu *is* held).
func (s *Store) SplitRange(origRng, newRng *Replica) error {
	origDesc := origRng.Desc()
	newDesc := newRng.Desc()

	if !bytes.Equal(origDesc.EndKey, newDesc.EndKey) ||
		bytes.Compare(origDesc.StartKey, newDesc.StartKey) >= 0 {
		return errors.Errorf("orig range is not splittable by new range: %+v, %+v", origDesc, newDesc)
	}

	s.mu.Lock()
	defer s.mu.Unlock()
	if _, ok := s.mu.uninitReplicas[newDesc.RangeID]; ok {
		// If we have an uninitialized replica of the new range, delete it
		// to make way for the complete one created by the split. A live
		// uninitialized raft group cannot be converted to an
		// initialized one (because of the tricks we do to change
		// FirstIndex from 0 to raftInitialLogIndex), so the group must be
		// removed before we install the new range into s.replicas.
		delete(s.mu.uninitReplicas, newDesc.RangeID)
		delete(s.mu.replicas, newDesc.RangeID)
	}

	// Replace the end key of the original range with the start key of
	// the new range. Reinsert the range since the btree is keyed by range end keys.
	if s.mu.replicasByKey.Delete(origRng) == nil {
		return errors.Errorf("couldn't find range %s in replicasByKey btree", origRng)
	}

	copyDesc := *origDesc
	copyDesc.EndKey = append([]byte(nil), newDesc.StartKey...)
	origRng.setDescWithoutProcessUpdate(&copyDesc)

	if s.mu.replicasByKey.ReplaceOrInsert(origRng) != nil {
		return errors.Errorf("couldn't insert range %v in replicasByKey btree", origRng)
	}

	if err := s.addReplicaInternalLocked(newRng); err != nil {
		return errors.Errorf("couldn't insert range %v in replicasByKey btree: %s", newRng, err)
	}

	// Update the max bytes and other information of the new range.
	// This may not happen if the system config has not yet been loaded.
	// Since this is done under the store lock, system config update will
	// properly set these fields.
	if err := newRng.updateRangeInfo(newRng.Desc()); err != nil {
		return err
	}

	s.metrics.ReplicaCount.Inc(1)
	return s.processRangeDescriptorUpdateLocked(origRng)
}

// MergeRange expands the subsuming range to absorb the subsumed range. This
// merge operation will fail if the two ranges are not collocated on the same
// store. Must be called (perhaps indirectly) from the processRaft goroutine,
// which holds the processRaftMu lock.
func (s *Store) MergeRange(subsumingRng *Replica, updatedEndKey roachpb.RKey, subsumedRangeID roachpb.RangeID) error {
	subsumingDesc := subsumingRng.Desc()

	if !subsumingDesc.EndKey.Less(updatedEndKey) {
		return errors.Errorf("the new end key is not greater than the current one: %+v <= %+v",
			updatedEndKey, subsumingDesc.EndKey)
	}

	subsumedRng, err := s.GetReplica(subsumedRangeID)
	if err != nil {
		return errors.Errorf("could not find the subsumed range: %d", subsumedRangeID)
	}
	subsumedDesc := subsumedRng.Desc()

	if !replicaSetsEqual(subsumedDesc.Replicas, subsumingDesc.Replicas) {
		return errors.Errorf("ranges are not on the same replicas sets: %+v != %+v",
			subsumedDesc.Replicas, subsumingDesc.Replicas)
	}

	// Remove and destroy the subsumed range. Note that we were called
	// (indirectly) from the processRaft goroutine so we must call
	// removeReplicaImpl directly to avoid deadlocking on processRaftMu.
	if err := s.removeReplicaImpl(subsumedRng, *subsumedDesc, false); err != nil {
		return errors.Errorf("cannot remove range %s", err)
	}

	// Update the end key of the subsuming range.
	copy := *subsumingDesc
	copy.EndKey = updatedEndKey
	return subsumingRng.setDesc(&copy)
}

// AddReplicaTest adds the replica to the store's replica map and to the sorted
// replicasByKey slice. To be used only by unittests.
func (s *Store) AddReplicaTest(rng *Replica) error {
	s.mu.Lock()
	defer s.mu.Unlock()
	if err := s.addReplicaInternalLocked(rng); err != nil {
		return err
	}
	s.metrics.ReplicaCount.Inc(1)
	return nil
}

// addReplicaInternalLocked adds the replica to the replicas map and the
// replicasByKey btree. Returns an error if a replica with
// the same Range ID or a KeyRange that overlaps has already been added to
// this store. addReplicaInternalLocked requires that the store lock is held.
func (s *Store) addReplicaInternalLocked(rng *Replica) error {
	if !rng.IsInitialized() {
		return errors.Errorf("attempted to add uninitialized range %s", rng)
	}

	// TODO(spencer); will need to determine which range is
	// newer, and keep that one.
	if err := s.addReplicaToRangeMapLocked(rng); err != nil {
		return err
	}

	if exRange := s.getOverlappingKeyRangeLocked(rng.Desc()); exRange != nil {
		return errors.Errorf("%s: cannot addReplicaInternalLocked; range %s has overlapping range %s", s, rng, exRange.Desc())
	}

	if exRngItem := s.mu.replicasByKey.ReplaceOrInsert(rng); exRngItem != nil {
		return errors.Errorf("%s: cannot addReplicaInternalLocked; range for key %v already exists in replicasByKey btree", s,
			exRngItem.(KeyRange).endKey())
	}

	return nil
}

func (s *Store) addPlaceholderLocked(placeholder *ReplicaPlaceholder) error {
	rangeID := placeholder.Desc().RangeID
	if exRng := s.mu.replicasByKey.ReplaceOrInsert(placeholder); exRng != nil {
		return errors.Errorf("%s overlaps with existing KeyRange %s in replicasByKey btree", placeholder, exRng)
	}
	if exRng, ok := s.mu.replicaPlaceholders[rangeID]; ok {
		return errors.Errorf("%s has ID collision with existing KeyRange %s", placeholder, exRng)
	}
	s.mu.replicaPlaceholders[rangeID] = placeholder
	return nil
}

func (s *Store) removePlaceholderLocked(rngID roachpb.RangeID) error {
	rng, ok := s.mu.replicaPlaceholders[rngID]
	if !ok {
		return errors.Errorf("%v: cannot remove placeholder for RangeID %v; Placeholder doesn't exist", s, rngID)
	}
	if exRng := s.mu.replicasByKey.Delete(rng); exRng != nil {
		switch exRng.(type) {
		case *Replica:
			return errors.Errorf("%v: expected placeholder for RangeID: %v, got Replica", s, rngID)
		case *ReplicaPlaceholder:
			delete(s.mu.replicaPlaceholders, rngID)
			return nil
		}
	}
	return errors.Errorf("placeholder %v was not in replicasByKey BTree", rngID)
}

// addReplicaToRangeMapLocked adds the replica to the replicas map.
// addReplicaToRangeMapLocked requires that the store lock is held.
func (s *Store) addReplicaToRangeMapLocked(rng *Replica) error {
	if _, ok := s.mu.replicas[rng.RangeID]; ok {
		return errors.Errorf("%s: range for ID %d already exists in replicasByKey btree", s,
			rng.RangeID)
	}
	s.mu.replicas[rng.RangeID] = rng
	return nil
}

// RemoveReplica removes the replica from the store's replica map and
// from the sorted replicasByKey btree. The version of the replica
// descriptor that was used to make the removal decision is passed in,
// and the removal is aborted if the replica ID has changed since
// then. If `destroy` is true, all data belonging to the replica will be
// deleted. In either case a tombstone record will be written.
func (s *Store) RemoveReplica(rep *Replica, origDesc roachpb.RangeDescriptor, destroy bool) error {
	s.processRaftMu.Lock()
	defer s.processRaftMu.Unlock()
	return s.removeReplicaImpl(rep, origDesc, destroy)
}

// removeReplicaImpl is the implementation of RemoveReplica, which is
// sometimes called directly when the necessary lock is already held.
// It requires that s.processRaftMu is held and that s.mu is not held.
func (s *Store) removeReplicaImpl(rep *Replica, origDesc roachpb.RangeDescriptor, destroy bool) error {
	desc := rep.Desc()
	if repDesc, ok := desc.GetReplicaDescriptor(s.StoreID()); ok && repDesc.ReplicaID >= origDesc.NextReplicaID {
		return errors.Errorf("cannot remove replica %s; replica ID has changed (%s >= %s)",
			rep, repDesc.ReplicaID, origDesc.NextReplicaID)
	}
	s.mu.Lock()
	defer s.mu.Unlock()

	delete(s.mu.replicas, rep.RangeID)
	if s.mu.replicasByKey.Delete(rep) == nil {
		return errors.Errorf("couldn't find range in replicasByKey btree")
	}
	s.scanner.RemoveReplica(rep)
	s.consistencyScanner.RemoveReplica(rep)

	// Adjust stats before calling Destroy. This can be called before or after
	// Destroy, but this configuration helps avoid races in stat verification
	// tests.
	s.metrics.subtractMVCCStats(rep.GetMVCCStats())
	s.metrics.ReplicaCount.Dec(1)

	// TODO(bdarnell): This is fairly expensive to do under store.Mutex, but
	// doing it outside the lock is tricky due to the risk that a replica gets
	// recreated by an incoming raft message.
	if destroy {
		if err := rep.Destroy(origDesc); err != nil {
			return err
		}
	}

	return nil
}

// destroyReplicaData deletes all data associated with a replica, leaving a tombstone.
// If a Replica object exists, use Replica.Destroy instead of this method.
func (s *Store) destroyReplicaData(desc *roachpb.RangeDescriptor) error {
	iter := NewReplicaDataIterator(desc, s.Engine(), false /* !replicatedOnly */)
	defer iter.Close()
	batch := s.Engine().NewBatch()
	defer batch.Close()
	for ; iter.Valid(); iter.Next() {
		_ = batch.Clear(iter.Key())
	}

	// Save a tombstone. The range cannot be re-replicated onto this
	// node without having a replica ID of at least desc.NextReplicaID.
	tombstoneKey := keys.RaftTombstoneKey(desc.RangeID)
	tombstone := &roachpb.RaftTombstone{
		NextReplicaID: desc.NextReplicaID,
	}
	if err := engine.MVCCPutProto(context.Background(), batch, nil, tombstoneKey, hlc.ZeroTimestamp, nil, tombstone); err != nil {
		return err
	}

	return batch.Commit()
}

// processRangeDescriptorUpdate is called whenever a range's
// descriptor is updated.
func (s *Store) processRangeDescriptorUpdate(rng *Replica) error {
	s.mu.Lock()
	defer s.mu.Unlock()
	return s.processRangeDescriptorUpdateLocked(rng)
}

// processRangeDescriptorUpdateLocked requires that the store lock is held.
func (s *Store) processRangeDescriptorUpdateLocked(rng *Replica) error {
	if !rng.IsInitialized() {
		return errors.Errorf("attempted to process uninitialized range %s", rng)
	}

	rangeID := rng.RangeID

	if _, ok := s.mu.uninitReplicas[rangeID]; !ok {
		// Do nothing if the range has already been initialized.
		return nil
	}
	delete(s.mu.uninitReplicas, rangeID)

	if exRange := s.getOverlappingKeyRangeLocked(rng.Desc()); exRange != nil {
		return errors.Errorf("%s: cannot processRangeDescriptorUpdate; range %s has overlapping range %s", s, rng, exRange.Desc())
	}
	if exRngItem := s.mu.replicasByKey.ReplaceOrInsert(rng); exRngItem != nil {
		return errors.Errorf("range for key %v already exists in replicasByKey btree",
			(exRngItem.(*Replica)).endKey())
	}

	// Add the range and its current stats into metrics.
	s.metrics.ReplicaCount.Inc(1)

	return nil
}

// NewSnapshot creates a new snapshot engine.
func (s *Store) NewSnapshot() engine.Reader {
	return s.engine.NewSnapshot()
}

// AcquireRaftSnapshot returns true if a new raft snapshot can start.
// If true is returned, the caller MUST call ReleaseRaftSnapshot.
func (s *Store) AcquireRaftSnapshot() bool {
	return atomic.CompareAndSwapInt32(&s.hasActiveRaftSnapshot, 0, 1)
}

// ReleaseRaftSnapshot decrements the count of active snapshots.
func (s *Store) ReleaseRaftSnapshot() {
	atomic.SwapInt32(&s.hasActiveRaftSnapshot, 0)
}

// Attrs returns the attributes of the underlying store.
func (s *Store) Attrs() roachpb.Attributes {
	return s.engine.Attrs()
}

// Capacity returns the capacity of the underlying storage engine. Note that
// this does not include reservations.
func (s *Store) Capacity() (roachpb.StoreCapacity, error) {
	return s.engine.Capacity()
}

// Registry returns the store registry.
func (s *Store) Registry() *metric.Registry {
	return s.metrics.registry
}

// Metrics returns the store's metric struct.
func (s *Store) Metrics() *StoreMetrics {
	return s.metrics
}

// MVCCStats returns the current MVCCStats accumulated for this store.
// TODO(mrtracy): This should be removed as part of #4465, this is only needed
// to support the current StatusSummary structures which will be changing.
func (s *Store) MVCCStats() enginepb.MVCCStats {
	s.metrics.mu.Lock()
	defer s.metrics.mu.Unlock()
	return s.metrics.stats
}

// Descriptor returns a StoreDescriptor including current store
// capacity information.
func (s *Store) Descriptor() (*roachpb.StoreDescriptor, error) {
	capacity, err := s.Capacity()
	if err != nil {
		return nil, err
	}
	capacity.RangeCount = int32(s.ReplicaCount())
	// Initialize the store descriptor.
	return &roachpb.StoreDescriptor{
		StoreID:  s.Ident.StoreID,
		Attrs:    s.Attrs(),
		Node:     *s.nodeDesc,
		Capacity: capacity,
		Locality: s.ctx.Locality,
	}, nil
}

func (s *Store) deadReplicas() roachpb.StoreDeadReplicas {
	s.mu.Lock()
	defer s.mu.Unlock()

	var deadReplicas []roachpb.ReplicaIdent
	for rangeID, repl := range s.mu.replicas {
		repl.mu.Lock()
		destroyed := repl.mu.destroyed
		replicaID := repl.mu.replicaID
		repl.mu.Unlock()

		if destroyed != nil {
			deadReplicas = append(deadReplicas, roachpb.ReplicaIdent{
				RangeID: rangeID,
				Replica: roachpb.ReplicaDescriptor{
					NodeID:    s.Ident.NodeID,
					StoreID:   s.Ident.StoreID,
					ReplicaID: replicaID,
				},
			})
		}
	}

	return roachpb.StoreDeadReplicas{
		StoreID:  s.StoreID(),
		Replicas: deadReplicas,
	}
}

// ReplicaCount returns the number of replicas contained by this store.
func (s *Store) ReplicaCount() int {
	s.mu.Lock()
	defer s.mu.Unlock()
	return len(s.mu.replicas)
}

// Send fetches a range based on the header's replica, assembles method, args &
// reply into a Raft Cmd struct and executes the command using the fetched
// range.
// An incoming request may be transactional or not. If it is not transactional,
// the timestamp at which it executes may be higher than that optionally
// specified through the incoming BatchRequest, and it is not guaranteed that
// all operations are written at the same timestamp. If it is transactional, a
// timestamp must not be set - it is deduced automatically from the
// transaction. In particular, the read (original) timestamp will be used for
// all reads _and writes_ (see the TxnMeta.OrigTimestamp for details).
//
// Should a transactional operation be forced to a higher timestamp (for
// instance due to the timestamp cache or finding a committed value in the path
// of one of its writes), the response will have a transaction set which should
// be used to update the client transaction.
func (s *Store) Send(ctx context.Context, ba roachpb.BatchRequest) (br *roachpb.BatchResponse, pErr *roachpb.Error) {
	// Attach any log tags from the store to the context (which normally
	// comes from gRPC).
	ctx = s.logContext(ctx)
<<<<<<< HEAD

=======
>>>>>>> 5c69eaae
	for _, union := range ba.Requests {
		arg := union.GetInner()
		header := arg.Header()
		if err := verifyKeys(header.Key, header.EndKey, roachpb.IsRange(arg)); err != nil {
			return nil, roachpb.NewError(err)
		}
	}

	if err := ba.SetActiveTimestamp(s.Clock().Now); err != nil {
		return nil, roachpb.NewError(err)
	}

	if s.ctx.TestingKnobs.ClockBeforeSend != nil {
		s.ctx.TestingKnobs.ClockBeforeSend(s.ctx.Clock, ba)
	}

	if s.Clock().MaxOffset() > 0 {
		// Once a command is submitted to raft, all replicas' logical
		// clocks will be ratcheted forward to match. If the command
		// appears to come from a node with a bad clock, reject it now
		// before we reach that point.
		offset := time.Duration(ba.Timestamp.WallTime - s.Clock().PhysicalNow())
		if offset > s.Clock().MaxOffset() {
			return nil, roachpb.NewErrorf("rejecting command with timestamp in the future: %d (%s ahead)",
				ba.Timestamp.WallTime, offset)
		}
	}
	// Update our clock with the incoming request timestamp. This advances the
	// local node's clock to a high water mark from all nodes with which it has
	// interacted. We hold on to the resulting timestamp - we know that any
	// write with a higher timestamp we run into later must have started after
	// this point in (absolute) time.
	now := s.ctx.Clock.Update(ba.Timestamp)

	defer func() {
		if r := recover(); r != nil {
			// On panic, don't run the defer. It's probably just going to panic
			// again due to undefined state.
			panic(r)
		}
		if ba.Txn != nil {
			// We're in a Txn, so we can reduce uncertainty restarts by attaching
			// the above timestamp to the returned response or error. The caller
			// can use it to shorten its uncertainty interval when it comes back to
			// this node.
			if pErr != nil {
				pErr.OriginNode = ba.Replica.NodeID
				txn := pErr.GetTxn()
				if txn == nil {
					txn = ba.Txn
				}
				txn.UpdateObservedTimestamp(ba.Replica.NodeID, now)
				pErr.SetTxn(txn)
			} else {
				if br.Txn == nil {
					br.Txn = ba.Txn
				}
				br.Txn.UpdateObservedTimestamp(ba.Replica.NodeID, now)
				// Update our clock with the outgoing response txn timestamp.
				s.ctx.Clock.Update(br.Txn.Timestamp)
			}
		} else {
			if pErr == nil {
				// Update our clock with the outgoing response timestamp.
				s.ctx.Clock.Update(br.Timestamp)
			}
		}

		if pErr != nil {
			pErr.Now = now
		} else {
			br.Now = now
		}
	}()

	if ba.Txn != nil {
		// We make our transaction aware that no other operation that causally
		// precedes it could have started after `now`. This is important: If we
		// wind up pushing a value, it will be in our immediate future, and not
		// updating the top end of our uncertainty timestamp would lead to a
		// restart (at least in the absence of a prior observed timestamp from
		// this node, in which case the following is a no-op).
		if now.Less(ba.Txn.MaxTimestamp) {
			shallowTxn := *ba.Txn
			shallowTxn.MaxTimestamp.Backward(now)
			ba.Txn = &shallowTxn
		}
	}

	if log.V(1) {
		log.Tracef(ctx, "executing %s", ba)
	} else {
		log.Tracef(ctx, "executing %d requests", len(ba.Requests))
	}
	// Backoff and retry loop for handling errors. Backoff times are measured
	// in the Trace.
	// Increase the sequence counter to avoid getting caught in replay
	// protection on retry.
	next := func(r *retry.Retry) bool {
		if r.CurrentAttempt() > 0 {
			ba.SetNewRequest()
			log.Trace(ctx, "backoff")
		}
		return r.Next()
	}
	var rng *Replica

	// Add the command to the range for execution; exit retry loop on success.
	s.mu.Lock()
	retryOpts := s.ctx.RangeRetryOptions
	s.mu.Unlock()
	for r := retry.Start(retryOpts); next(&r); {
		// Get range and add command to the range for execution.
		var err error
		rng, err = s.GetReplica(ba.RangeID)
		if err != nil {
			pErr = roachpb.NewError(err)
			return nil, pErr
		}
		if !rng.IsInitialized() {
			// If we have an uninitialized copy of the range, then we are
			// probably a valid member of the range, we're just in the
			// process of getting our snapshot. If we returned
			// RangeNotFoundError, the client would invalidate its cache,
			// but we can be smarter: the replica that caused our
			// uninitialized replica to be created is most likely the
			// leader.
			return nil, roachpb.NewError(newNotLeaseHolderErrorWithGuess(
				ba.RangeID,
				// The replica doesn't have a range descriptor yet, so we have to build
				// a ReplicaDescriptor manually.
				roachpb.ReplicaDescriptor{
					NodeID:  rng.store.nodeDesc.NodeID,
					StoreID: rng.store.StoreID(),
					// The replica must have a ReplicaID, even though it's uninitialized.
					// Otherwise, it would mean that it's not part of a Raft group which
					// would mean that we wouldn't have routed a request to it.
					ReplicaID: rng.mustGetReplicaID(),
				}, *rng.creatingReplica))
		}
		rng.assert5725(ba)
		br, pErr = rng.Send(ctx, ba)
		if pErr == nil {
			return br, nil
		}

		// Maybe resolve a potential write intent error. We do this here
		// because this is the code path with the requesting client
		// waiting. We don't want every replica to attempt to resolve the
		// intent independently, so we can't do it there.
		if _, ok := pErr.GetDetail().(*roachpb.WriteIntentError); ok && pErr.Index != nil {
			var pushType roachpb.PushTxnType
			if ba.IsWrite() {
				pushType = roachpb.PUSH_ABORT
			} else {
				pushType = roachpb.PUSH_TIMESTAMP
			}

			index := pErr.Index
			args := ba.Requests[index.Index].GetInner()
			// Make a copy of the header for the upcoming push; we will update
			// the timestamp.
			h := ba.Header
			// We must push at least to h.Timestamp, but in fact we want to
			// go all the way up to a timestamp which was taken off the HLC
			// after our operation started. This allows us to not have to
			// restart for uncertainty as we come back and read.
			h.Timestamp.Forward(now)
			pErr = s.intentResolver.processWriteIntentError(ctx, pErr, args, h, pushType)
			// Preserve the error index.
			pErr.Index = index
		}

		log.Tracef(ctx, "error: %T", pErr.GetDetail())
		switch t := pErr.GetDetail().(type) {
		case *roachpb.WriteIntentError:
			// If write intent error is resolved, exit retry/backoff loop to
			// immediately retry.
			if t.Resolved {
				r.Reset()
				if log.V(1) {
					log.Warning(ctx, pErr)
				}
				continue
			}
			if log.V(1) {
				log.Warning(ctx, pErr)
			}
			// Update the batch transaction, if applicable, in case it has
			// been independently pushed and has more recent information.
			rng.assert5725(ba)
			if ba.Txn != nil {
				updatedTxn, pErr := s.maybeUpdateTransaction(ba.Txn, now)
				if pErr != nil {
					return nil, pErr
				}
				ba.Txn = updatedTxn
			}
			continue
		}
		return nil, pErr
	}

	// By default, retries are indefinite. However, some unittests set a
	// maximum retry count; return txn retry error for transactional cases
	// and the original error otherwise.
	log.Trace(ctx, "store retry limit exceeded") // good to check for if tests fail
	if ba.Txn != nil {
		pErr = roachpb.NewErrorWithTxn(roachpb.NewTransactionRetryError(), ba.Txn)
	}
	return nil, pErr
}

// maybeUpdateTransaction does a "query" push on the specified
// transaction to glean possible changes, such as a higher timestamp
// and/or priority. It turns out this is necessary while a request
// is in a backoff/retry loop pushing write intents as two txns
// can have circular dependencies where both are unable to push
// because they have different information about their own txns.
//
// The supplied transaction is updated with the results of the
// "query" push if possible.
func (s *Store) maybeUpdateTransaction(txn *roachpb.Transaction, now hlc.Timestamp) (*roachpb.Transaction, *roachpb.Error) {
	// Attempt to push the transaction which created the intent.
	b := &client.Batch{}
	b.AddRawRequest(&roachpb.PushTxnRequest{
		Span: roachpb.Span{
			Key: txn.Key,
		},
		Now:       now,
		PusheeTxn: txn.TxnMeta,
		PushType:  roachpb.PUSH_QUERY,
	})
	if err := s.db.Run(b); err != nil {
		// TODO(tschottdorf):
		// We shouldn't catch an error here (unless it's from the abort cache, in
		// which case we would not get the crucial information that we've been
		// aborted; instead we'll go around thinking we're still PENDING,
		// potentially caught in an infinite loop).  Same issue: we must not used
		// RunWithResponse on this level - we're trying to do internal kv stuff
		// through the public interface. Likely not exercised in tests, so I'd be
		// ok tackling this separately.
		//
		// Scenario:
		// - we're aborted and don't know if we have a read-write conflict
		// - the push above fails and we get a WriteIntentError
		// - we try to update our transaction (right here, and if we don't we might
		// be stuck in a race, that's why we do this - the txn proto we're using
		// might be outdated)
		// - query fails because our home range has the abort cache populated we catch
		// a TransactionAbortedError, but with a pending transaction (since we lose
		// the original txn, and you just use the txn we had...)
		//
		// so something is sketchy here, but it should all resolve nicely when we
		// don't use s.db for these internal requests any more.
		return nil, roachpb.NewError(err)
	}
	br := b.RawResponse()
	// ID can be nil if no BeginTransaction has been sent yet.
	if updatedTxn := &br.Responses[0].GetInner().(*roachpb.PushTxnResponse).PusheeTxn; updatedTxn.ID != nil {
		switch updatedTxn.Status {
		case roachpb.COMMITTED:
			return nil, roachpb.NewErrorWithTxn(roachpb.NewTransactionStatusError("already committed"), updatedTxn)
		case roachpb.ABORTED:
			return nil, roachpb.NewErrorWithTxn(roachpb.NewTransactionAbortedError(), updatedTxn)
		}
		return updatedTxn, nil
	}
	return txn, nil
}

// checkReplicaTooOld checks to see if the replica id of the sender of a Raft
// message is too old and no longer exists.
func checkReplicaTooOld(r *Replica, fromReplicaID roachpb.ReplicaID) *roachpb.Error {
	found := false
	desc := r.Desc()
	for _, rep := range desc.Replicas {
		if rep.ReplicaID == fromReplicaID {
			found = true
			break
		}
	}
	// It's not a current member of the group. Is it from the past?
	if !found && fromReplicaID < desc.NextReplicaID {
		return roachpb.NewError(&roachpb.ReplicaTooOldError{})
	}
	return nil
}

// HandleSnapshot reads an incoming streaming snapshot and applies it if
// possible.
func (s *Store) HandleSnapshot(header *SnapshotRequest_Header, stream MultiRaft_RaftSnapshotServer,
) error {
	var addedPlaceholder, appliedSnapshot bool
	if err := func() error {
		s.mu.Lock()
		defer s.mu.Unlock()
		placeholder, err := s.canApplySnapshotLocked(&header.RangeDescriptor)
		if err != nil {
			log.Info(stream.Context(),
				errors.Wrapf(err, "%s: cannot apply snapshot on range %d", s, header.RangeDescriptor.RangeID))
			return err
		}
		addedPlaceholder = placeholder != nil

		if addedPlaceholder {
			if err := s.addPlaceholderLocked(placeholder); err != nil {
				log.Fatal(stream.Context(),
					errors.Wrapf(err, "%s: could not add vetted placeholder %s", s, placeholder))
			}
		}
		return nil
	}(); err != nil {
		return stream.Send(&SnapshotResponse{
			Status:  SnapshotResponse_ERROR,
			Message: errors.Wrap(err, "permanently rejected snapshot").Error()})
	}

	defer func() {
		if !appliedSnapshot {
			s.mu.Lock()
			if err := s.removePlaceholderLocked(header.RangeDescriptor.RangeID); err != nil {
				log.Warningf(stream.Context(), "failed to cleanup placeholder: %+v", err)
			}
			s.mu.Unlock()
		}
	}()

	if err := stream.Send(&SnapshotResponse{Status: SnapshotResponse_ACCEPTED}); err != nil {
		return err
	}

	var batches [][]byte
	var logEntries [][]byte
	for {
		req, err := stream.Recv()
		if err != nil {
			return err
		}
		if req.Header != nil {
			return stream.Send(&SnapshotResponse{
				Status:  SnapshotResponse_ERROR,
				Message: "client error: provided a header mid-stream"})
		}

		if req.KVBatch != nil {
			batches = append(batches, req.KVBatch)
		}
		if req.LogEntries != nil {
			logEntries = append(logEntries, req.LogEntries...)
		}
		if req.Final {
			if err := s.applySnapshot(
				stream.Context(), header, batches, logEntries, addedPlaceholder); err != nil {
				return stream.Send(&SnapshotResponse{
					Status:  SnapshotResponse_ERROR,
					Message: errors.Wrap(err.GoError(), "failed to apply snapshot").Error()})
			}
			appliedSnapshot = true
			return stream.Send(&SnapshotResponse{Status: SnapshotResponse_APPLIED})
		}
	}
}

// applySnapshot applies the snapshot given by the SnapshotRequest_Header
// and the slice of KV BatchReprs and Raft log entries. Passing a true
// addedPlaceholder indicates that a placeholder for this snapshot needs
// to be removed once it is applied.
func (s *Store) applySnapshot(
	ctx context.Context, header *SnapshotRequest_Header, batches [][]byte, logEntries [][]byte,
	addedPlaceholder bool,
) *roachpb.Error {
	s.processRaftMu.Lock()
	defer s.processRaftMu.Unlock()

	s.mu.Lock()
	r, ok := s.mu.replicas[header.RangeDescriptor.RangeID]
	s.mu.Unlock()
	rmr := header.RaftMessageRequest
	if ok {
		if err := checkReplicaTooOld(r, rmr.FromReplica.ReplicaID); err != nil {
			return err
		}
	}

	s.mu.Lock()
	// Lazily create the replica.
	r, err := s.getOrCreateReplicaLocked(header.RangeDescriptor.RangeID,
		rmr.ToReplica.ReplicaID, rmr.FromReplica)
	// TODO(bdarnell): is it safe to release the store lock here?
	// It deadlocks to hold s.Mutex while calling raftGroup.Step.
	s.mu.Unlock()
	if err != nil {
		return roachpb.NewError(err)
	}
	r.setLastReplicaDescriptors(rmr)
	snapUUID, err := uuid.FromBytes(rmr.Message.Snapshot.Data)
	if err != nil {
		return roachpb.NewError(errors.Wrap(err, "invalid snapshot: unparseable uuid"))
	}
	inSnap := IncomingSnapshot{
		SnapUUID:        *snapUUID,
		RangeDescriptor: header.RangeDescriptor,
		Batches:         batches,
		LogEntries:      logEntries,
	}

	if rmr.ToReplica.ReplicaID == 0 {
		// Allow snapshots to be applied to replicas before they are
		// members of the raft group (i.e. replicas with an ID of 0). This
		// is the only operation that can be performed before it is part of
		// the raft group.

		// Requiring that the Term is set in a message makes sure that we
		// get all of Raft's internal safety checks (it confuses messages
		// at term zero for internal messages). The sending side uses the
		// term from the snapshot itself, but we'll just check nonzero.
		if rmr.Message.Term == 0 {
			return roachpb.NewErrorf(
				"preemptive snapshot from term %d received with zero term",
				rmr.Message.Snapshot.Metadata.Term,
			)
		}
		// TODO(tschottdorf): A lot of locking of the individual Replica
		// going on below as well. I think that's more easily refactored
		// away; what really matters is that the Store doesn't do anything
		// else with that same Replica (or one that might conflict with us
		// while we still run). In effect, we'd want something like:
		//
		// 1. look up the snapshot's key range
		// 2. get an exclusive lock for operations on that key range from
		//    the store (or discard the snapshot)
		//    (at the time of writing, we have checked the key range in
		//    canApplySnapshotLocked above, but there are concerns about two
		//    conflicting operations passing that check simultaneously,
		//    see #7830)
		// 3. do everything below (apply the snapshot through temp Raft group)
		// 4. release the exclusive lock on the snapshot's key range
		//
		// There are two future outcomes: Either we begin receiving
		// legitimate Raft traffic for this Range (hence learning the
		// ReplicaID and becoming a real Replica), or the Replica GC queue
		// decides that the ChangeReplicas as a part of which the
		// preemptive snapshot was sent has likely failed and removes both
		// in-memory and on-disk state.
		r.mu.Lock()
		// We are paranoid about applying preemptive snapshots (which
		// were constructed via our code rather than raft) to the "real"
		// raft group. Instead, we destroy the "real" raft group if one
		// exists (this is rare in production, although it occurs in
		// tests), apply the preemptive snapshot to a temporary raft
		// group, then discard that one as well to be replaced by a real
		// raft group when we get a new replica ID.
		//
		// It might be OK instead to apply preemptive snapshots just
		// like normal ones (essentially switching between regular and
		// preemptive mode based on whether or not we have a raft group,
		// instead of based on the replica ID of the snapshot message).
		// However, this is a risk that we're not yet willing to take.
		r.mu.internalRaftGroup = nil
		r.mu.Unlock()

		appliedIndex, _, err := loadAppliedIndex(ctx, r.store.Engine(), r.RangeID)
		if err != nil {
			return roachpb.NewError(err)
		}
		raftGroup, err := raft.NewRawNode(
			newRaftConfig(
				raft.Storage(r),
				preemptiveSnapshotRaftGroupID,
				// We pass the "real" applied index here due to subtleties
				// arising in the case in which Raft discards the snapshot:
				// It would instruct us to apply entries, which would have
				// crashing potential for any choice of dummy value below.
				appliedIndex,
				r.store.ctx,
				&raftLogger{stringer: r},
			), nil)
		if err != nil {
			return roachpb.NewError(err)
		}
		// We have a Raft group; feed it the message.
		if err := raftGroup.Step(header.RaftMessageRequest.Message); err != nil {
			return roachpb.NewError(errors.Wrap(err, "unable to process preemptive snapshot"))
		}
		// In the normal case, the group should ask us to apply a snapshot.
		// If it doesn't, our snapshot was probably stale.
		var ready raft.Ready
		if raftGroup.HasReady() {
			ready = raftGroup.Ready()
		}
		if raft.IsEmptySnap(ready.Snapshot) {
			// Raft discarded the snapshot, indicating that our local
			// state is already ahead of what the snapshot provides.
			return nil
		}

		// Apply the snapshot, as Raft told us to.
		if err := r.applySnapshot(ctx, inSnap, ready.Snapshot, ready.HardState); err != nil {
			return roachpb.NewError(err)
		}

		s.mu.Lock()
		defer s.mu.Unlock()
		if addedPlaceholder {
			// Clear the replica placeholder; we are about to swap it with a real replica.
			if err := s.removePlaceholderLocked(header.RangeDescriptor.RangeID); err != nil {
				return roachpb.NewError(err)
			}
		}

		if err := s.processRangeDescriptorUpdateLocked(r); err != nil {
			return roachpb.NewError(err)
		}

		return nil

		// At this point, the Replica has data but no ReplicaID. We hope
		// that it turns into a "real" Replica by means of receiving Raft
		// messages addressed to it with a ReplicaID, but if that doesn't
		// happen, at some point the Replica GC queue will have to grab it.
	}

	if err := r.withRaftGroup(func(raftGroup *raft.RawNode) error {
		return raftGroup.Step(header.RaftMessageRequest.Message)
	}); err != nil {
		return roachpb.NewError(err)
	}
	// Force the replica to deal with this snapshot right now.
	if err := r.handleRaftReady(&inSnap); err != nil {
		return roachpb.NewError(errors.Wrap(err, "Didn't process snapshot."))
	}
	return nil
}

// HandleRaftRequest dispatches a raft message to the appropriate Replica. It
// requires that s.processRaftMu and s.mu are not held.
func (s *Store) HandleRaftRequest(ctx context.Context, req *RaftMessageRequest) *roachpb.Error {
	s.processRaftMu.Lock()
	defer s.processRaftMu.Unlock()

	ctx = s.logContext(ctx)

	// Drop messages that come from a node that we believe was once
	// a member of the group but has been removed.
	s.mu.Lock()
	if r, ok := s.mu.replicas[req.RangeID]; ok {
		if err := checkReplicaTooOld(r, req.FromReplica.ReplicaID); err != nil {
			s.mu.Unlock()
			return err
		}
	}

	s.metrics.raftRcvdMessages[req.Message.Type].Inc(1)

	switch req.Message.Type {
	case raftpb.MsgSnap:
		// All snapshots should be handled by the streaming endpoint.
		log.Fatal(ctx, "programming error: received a snapshot via the Raft endpoint")

	case raftpb.MsgHeartbeat:
		// TODO(bdarnell): handle coalesced heartbeats.
	}

	// Lazily create the replica.
	r, err := s.getOrCreateReplicaLocked(req.RangeID, req.ToReplica.ReplicaID, req.FromReplica)
	// TODO(bdarnell): is it safe to release the store lock here?
	// It deadlocks to hold s.Mutex while calling raftGroup.Step.
	s.mu.Unlock()
	if err != nil {
		return roachpb.NewError(err)
	}
	r.setLastReplicaDescriptors(*req)

	if req.ToReplica.ReplicaID == 0 {
		// We disallow non-snapshot messages to replica ID 0. Note that
		// getOrCreateReplicaLocked disallows moving the replica ID backward, so
		// the only way we can get here is if the replica did not previously exist.
		if log.V(1) {
<<<<<<< HEAD
			log.Infof(ctx, "refusing incoming Raft message %s for range %d from %+v to %+v",
=======
			log.Infof(s.Ctx(), "refusing incoming Raft message %s for range %d from %+v to %+v",
>>>>>>> 5c69eaae
				req.Message.Type, req.RangeID, req.FromReplica, req.ToReplica)
		}
		return roachpb.NewErrorf("cannot recreate replica that is not a member of its range (StoreID %s not found in range %d)",
			r.store.StoreID(), req.RangeID)
	}

	if err := r.withRaftGroup(func(raftGroup *raft.RawNode) error {
		return raftGroup.Step(req.Message)
	}); err != nil {
		return roachpb.NewError(err)
	}

	s.enqueueRaftUpdateCheck(req.RangeID)
	return nil
}

// HandleRaftResponse handles response messages from the raft
// transport. It requires that s.processRaftMu and s.mu are not held.
func (s *Store) HandleRaftResponse(ctx context.Context, resp *RaftMessageResponse) {
	ctx = s.logContext(ctx)
	switch val := resp.Union.GetValue().(type) {
	case *roachpb.Error:
		switch val.GetDetail().(type) {
		case *roachpb.ReplicaTooOldError:
			s.mu.Lock()
			rep, ok := s.mu.replicas[resp.RangeID]
			s.mu.Unlock()
			if ok {
				if added, err := s.replicaGCQueue.Add(rep, 1.0); err != nil {
					log.Errorf(ctx, "%s: unable to add replica %d to GC queue: %s", rep, resp.ToReplica, err)
				} else if added {
					log.Infof(ctx, "%s: replica %s too old, added to replica GC queue", rep, resp.ToReplica)
				}
			}

		default:
			log.Warningf(ctx, "got error from range %d, replica %s: %s",
				resp.RangeID, resp.FromReplica, val)
		}

	default:
		log.Infof(ctx, "got unknown raft response type %T from replica %s: %s", val, resp.FromReplica, val)
<<<<<<< HEAD
	}
}

// sendSnapshot sends an outgoing snapshot via a pre-opened GRPC stream.
func sendSnapshot(
	stream MultiRaft_RaftSnapshotClient,
	header SnapshotRequest_Header,
	snap OutgoingSnapshot,
	newBatch func() engine.Batch,
) error {

	if err := stream.Send(&SnapshotRequest{Header: &header}); err != nil {
		return err
	}
	// Wait until we get a response from the server.
	resp, err := stream.Recv()
	switch resp.Status {
	case SnapshotResponse_DECLINED:
		if header.CanDecline {
			return errors.Errorf("range=%s: remote declined snapshot: %s",
				header.RangeDescriptor.RangeID, resp.Message)
		}
		return errors.Errorf("range=%s: programming error: remote declined required snapshot: %s",
			header.RangeDescriptor.RangeID, resp.Message)
	case SnapshotResponse_ERROR:
		return errors.Errorf("range=%s: remote couldn't accept snapshot with error: %s",
			header.RangeDescriptor.RangeID, resp.Message)
	case SnapshotResponse_ACCEPTED:
	// continue
	default:
		return errors.Errorf("range=%s: server sent an invalid status during negotiation: %s",
			header.RangeDescriptor.RangeID, resp.Status)
	}

	// Determine the unreplicated key prefix so we can drop any
	// unreplicated keys from the snapshot.
	unreplicatedPrefix := keys.MakeRangeIDUnreplicatedPrefix(header.RangeDescriptor.RangeID)
	var alloc bufalloc.ByteAllocator
	// TODO(jordan) make this configurable. For now, 1MB.
	const batchSize = 1 << 20
	n := 0
	var b engine.Batch
	for ; snap.Iter.Valid(); snap.Iter.Next() {
		var key engine.MVCCKey
		var value []byte
		alloc, key, value = snap.Iter.allocIterKeyValue(alloc)
		if bytes.HasPrefix(key.Key, unreplicatedPrefix) {
			continue
		}
		n++
		mvccKey := engine.MVCCKey{
			Key:       key.Key,
			Timestamp: key.Timestamp,
		}
		if b == nil {
			b = newBatch()
		}
		if err := b.Put(mvccKey, value); err != nil {
			b.Close()
			return err
		}

		if len(b.Repr()) >= batchSize {
			if err := sendBatch(stream, b); err != nil {
				return err
			}
			b = nil
			// We no longer need the keys and values in the batch we just sent,
			// so reset alloc and allow them to be garbage collected.
			alloc = bufalloc.ByteAllocator{}
		}
	}
	if b != nil {
		if err := sendBatch(stream, b); err != nil {
			return err
		}
	}

	rangeID := header.RangeDescriptor.RangeID

	truncState, err := loadTruncatedState(stream.Context(), snap.EngineSnap, rangeID)
	if err != nil {
		return err
	}
	firstIndex := truncState.Index + 1

	endIndex := snap.RaftSnap.Metadata.Index + 1
	logEntries := make([][]byte, 0, endIndex-firstIndex)

	scanFunc := func(kv roachpb.KeyValue) (bool, error) {
		bytes, err := kv.Value.GetBytes()
		if err == nil {
			logEntries = append(logEntries, bytes)
		}
		return false, err
	}

	if err := iterateEntries(stream.Context(), snap.EngineSnap, rangeID, firstIndex, endIndex, scanFunc); err != nil {
		return err
	}
	if err := stream.Send(&SnapshotRequest{LogEntries: logEntries, Final: true}); err != nil {
		return err
	}
	log.Infof(stream.Context(), "streamed snapshot: kv pairs: %d, log entries: %d",
		n, len(logEntries))

	resp, err = stream.Recv()
	if err != nil {
		return errors.Wrapf(err, "range=%s: remote failed to apply snapshot", header.RangeDescriptor.RangeID)
	}
	switch resp.Status {
	case SnapshotResponse_ERROR:
		return errors.Errorf("range=%s: remote failed to apply snapshot for reason %s",
			header.RangeDescriptor.RangeID, resp.Message)
	case SnapshotResponse_APPLIED:
		return nil
	default:
		return errors.Errorf("range=%s: server sent an invalid status during finalization: %s",
			header.RangeDescriptor.RangeID, resp.Status)
=======
>>>>>>> 5c69eaae
	}
}

func sendBatch(stream MultiRaft_RaftSnapshotClient, batch engine.Batch) error {
	repr := batch.Repr()
	batch.Close()
	return stream.Send(&SnapshotRequest{KVBatch: repr})
}

// enqueueRaftUpdateCheck asynchronously registers the given range ID to be
// checked for raft updates when the processRaft goroutine is idle.
func (s *Store) enqueueRaftUpdateCheck(rangeID roachpb.RangeID) {
	s.pendingRaftGroups.Lock()
	s.pendingRaftGroups.value[rangeID] = struct{}{}
	s.pendingRaftGroups.Unlock()
	select {
	case s.wakeRaftLoop <- struct{}{}:
	default:
	}
}

// processRaft processes write commands that have been committed
// by the raft consensus algorithm, dispatching them to the
// appropriate range. This method starts a goroutine to process Raft
// commands indefinitely or until the stopper signals.
func (s *Store) processRaft() {
	if s.ctx.TestingKnobs.DisableProcessRaft {
		return
	}

	s.stopper.RunWorker(func() {
		// Start a pool of worker goroutines. These worker goroutines need to
		// continue processing even when the stopper has been stopped in order to
		// finish any queued work. We are using a pool instead of creating a new
		// goroutine for each operation because Replica.handleRaftReady currently
		// grows the goroutine stack from the default of 2K up to 8K, 16K or
		// 32K. It's cheaper to reuse a goroutine with a large stack than to start
		// a new goroutine from scratch.
		workQueue := make(chan func(), storeReplicaRaftReadyConcurrency)
		for i := 0; i < cap(workQueue); i++ {
			go func() {
				for w := range workQueue {
					w()
				}
			}()
		}

		ticker := time.NewTicker(s.ctx.RaftTickInterval)
		defer func() {
			ticker.Stop()
			s.ctx.Transport.Stop(s.StoreID())
			close(workQueue)
		}()

		var pendingReplicas []roachpb.RangeID
		var warnDuration = 10 * s.ctx.RaftTickInterval
		maybeWarnDuration := func(start time.Time, prefix fmt.Stringer, msg string) {
			// If Raft processing took longer than a second something bad is going
			// on. Such long processing time means we'll have starved local replicas
			// of ticks and remote replicas will likely start campaigning.
			if elapsed := timeutil.Since(start); elapsed >= warnDuration {
				log.Warningf(s.Ctx(), "%s: %s: %.1fs", prefix, msg, elapsed.Seconds())
			}
		}

		for {
			workingStart := timeutil.Now()
			s.processRaftMu.Lock()

			// Copy the replicas tracked in pendingRaftGroups into local
			// variables that we can use without the lock. Divide them into
			// separate lists for initialized and uninitialized replicas
			// (explained below).
			var initReplicas []*Replica
			var uninitReplicas []*Replica
			s.mu.Lock()
			s.pendingRaftGroups.Lock()
			if len(s.pendingRaftGroups.value) > 0 {
				for rangeID := range s.pendingRaftGroups.value {
					if r, ok := s.mu.uninitReplicas[rangeID]; ok {
						uninitReplicas = append(uninitReplicas, r)
					} else if r, ok := s.mu.replicas[rangeID]; ok {
						initReplicas = append(initReplicas, r)
					}
				}
				s.pendingRaftGroups.value = map[roachpb.RangeID]struct{}{}
			}
			s.pendingRaftGroups.Unlock()
			s.mu.Unlock()

			// Handle raft updates for all replicas. Concurrency here is
			// subtle: we can process replicas in parallel if they are
			// initialized (because we know that they operate on disjoint
			// regions of the keyspace), but uninitialized replicas might
			// conflict with either initialized replicas (which can create
			// new replicas via splits) or other uninitialized replicas (by
			// applying snapshots). We therefore process all uninitialized
			// replicas serially, before starting initialized replicas in
			// parallel.
			for _, r := range uninitReplicas {
				start := timeutil.Now()
				if err := r.handleRaftReady(nil); err != nil {
					panic(err) // TODO(bdarnell)
				}
				maybeWarnDuration(start, r, "handle raft ready")
			}

			var wg sync.WaitGroup
			wg.Add(len(initReplicas))
			for _, r := range initReplicas {
				r := r // per-iteration copy
				workQueue <- func() {
					defer wg.Done()
					start := timeutil.Now()
					if err := r.handleRaftReady(nil); err != nil {
						panic(err) // TODO(bdarnell)
					}
					maybeWarnDuration(start, r, "handle raft ready")
				}
			}
			wg.Wait()
			s.processRaftMu.Unlock()

			s.metrics.RaftWorkingDurationNanos.Inc(timeutil.Since(workingStart).Nanoseconds())

			maybeWarnDuration(workingStart, s, "raft ready processing")

			selectStart := timeutil.Now()

			select {
			case <-s.wakeRaftLoop:
				s.metrics.RaftSelectDurationNanos.Inc(timeutil.Since(selectStart).Nanoseconds())

			case st := <-s.ctx.Transport.SnapshotStatusChan:
				s.metrics.RaftSelectDurationNanos.Inc(timeutil.Since(selectStart).Nanoseconds())
				s.processRaftMu.Lock()
				s.mu.Lock()
				if r, ok := s.mu.replicas[st.Req.RangeID]; ok {
					r.reportSnapshotStatus(st.Req.Message.To, st.Err)

				}
				s.mu.Unlock()
				s.processRaftMu.Unlock()

			case <-ticker.C:
				// TODO(bdarnell): rework raft ticker.
				s.metrics.RaftSelectDurationNanos.Inc(timeutil.Since(selectStart).Nanoseconds())
				tickerStart := timeutil.Now()
				s.processRaftMu.Lock()
				s.mu.Lock()
				pendingReplicas = pendingReplicas[:0]
				var raftLeaders, rangeLeaseHolders, rangeLeaseHoldersWithoutRaftLeadership int64

				var info tickInfo
				for id, r := range s.mu.replicas {
					if err := r.tick(&info); err != nil {
						log.Error(s.Ctx(), err)
					} else if info.Exists {
						pendingReplicas = append(pendingReplicas, id)
					}
					if info.IsRangeLeaseHolder && !info.IsRaftLeader {
						rangeLeaseHoldersWithoutRaftLeadership++
					}
					if info.IsRaftLeader {
						raftLeaders++
					}
					if info.IsRangeLeaseHolder {
						rangeLeaseHolders++
					}
				}

				s.mu.Unlock()

				s.metrics.RaftLeaders.Update(raftLeaders)
				s.metrics.RangeLeaseHolders.Update(rangeLeaseHolders)
				s.metrics.RangeLeaseHoldersWithoutRaftLeadership.Update(rangeLeaseHoldersWithoutRaftLeadership)
				s.metrics.RaftTicks.Inc(1)

				// Enqueue all pending ranges for readiness checks. Note that we could
				// not hold the pendingRaftGroups lock during the previous loop because
				// of lock ordering constraints with r.tick().
				s.pendingRaftGroups.Lock()
				for _, rangeID := range pendingReplicas {
					s.pendingRaftGroups.value[rangeID] = struct{}{}
				}
				s.pendingRaftGroups.Unlock()
				s.processRaftMu.Unlock()
				s.metrics.RaftTickingDurationNanos.Inc(timeutil.Since(tickerStart).Nanoseconds())

				maybeWarnDuration(tickerStart, s, "raft ticking")

			case <-s.stopper.ShouldStop():
				s.metrics.RaftSelectDurationNanos.Inc(timeutil.Since(selectStart).Nanoseconds())
				return
			}
		}
	})
}

<<<<<<< HEAD
=======
func (s *Store) clearAllPlaceholders() {
	s.mu.Lock()
	defer s.mu.Unlock()

	for rngID, res := range s.mu.replicaPlaceholders {
		if s.mu.replicasByKey.Delete(res) == nil {
			log.Fatalf(s.Ctx(), "%s: expected to find placeholder %s in replicasByKey", s, res)
		}
		delete(s.mu.replicaPlaceholders, rngID)
	}
}

>>>>>>> 5c69eaae
// getOrCreateReplicaLocked returns a replica for the given RangeID,
// creating an uninitialized replica if necessary. The caller must
// hold the store's lock.
func (s *Store) getOrCreateReplicaLocked(rangeID roachpb.RangeID, replicaID roachpb.ReplicaID, creatingReplica roachpb.ReplicaDescriptor) (*Replica, error) {
	r, ok := s.mu.replicas[rangeID]
	if ok {
		if err := r.setReplicaID(replicaID); err != nil {
			return nil, err
		}
		return r, nil
	}

	// Before creating the replica, see if there is a tombstone which
	// would indicate that this is a stale message.
	tombstoneKey := keys.RaftTombstoneKey(rangeID)
	var tombstone roachpb.RaftTombstone
	if ok, err := engine.MVCCGetProto(context.Background(), s.Engine(), tombstoneKey, hlc.ZeroTimestamp, true, nil, &tombstone); err != nil {
		return nil, err
	} else if ok {
		if replicaID != 0 && replicaID < tombstone.NextReplicaID {
			return nil, &roachpb.RaftGroupDeletedError{}
		}
	}

	var err error
	r, err = NewReplica(&roachpb.RangeDescriptor{
		RangeID: rangeID,
		// TODO(bdarnell): other fields are unknown; need to populate them from
		// snapshot.
	}, s, replicaID)
	if err != nil {
		return nil, err
	}
	r.creatingReplica = &creatingReplica
	// Add the range to range map, but not replicasByKey since
	// the range's start key is unknown. The range will be
	// added to replicasByKey later when a snapshot is applied.
	if err = s.addReplicaToRangeMapLocked(r); err != nil {
		return nil, err
	}
	s.mu.uninitReplicas[r.RangeID] = r

	return r, nil
}

// canApplySnapshotLocked returns (_, nil) if the snapshot can be applied to
// this store's replica (i.e. the snapshot is not from an older incarnation of
// the replica) and a placeholder can be added to the replicasByKey map (if
// necessary). If a placeholder is required, it is returned as the first value.
func (s *Store) canApplySnapshotLocked(rangeDescriptor *roachpb.RangeDescriptor) (*ReplicaPlaceholder, error) {
	if r, ok := s.mu.replicas[rangeDescriptor.RangeID]; ok && r.IsInitialized() {
		// We have the range and it's initialized, so let the snapshot through.
		return nil, nil
	}

	// We don't have the range (or we have an uninitialized
	// placeholder). Will we be able to create/initialize it?
	if exRng, ok := s.mu.replicaPlaceholders[rangeDescriptor.RangeID]; ok {
		return nil, errors.Errorf("%s: canApplySnapshotLocked: cannot add placeholder, have an existing placeholder %s", s, exRng)
	}

	if exRange := s.getOverlappingKeyRangeLocked(rangeDescriptor); exRange != nil {
		// We have a conflicting range, so we must block the snapshot.
		// When such a conflict exists, it will be resolved by one range
		// either being split or garbage collected.
		exReplica, err := s.getReplicaLocked(exRange.Desc().RangeID)
		if err != nil {
			log.Warning(s.Ctx(), errors.Wrapf(
				err, "unable to look up overlapping replica on %s", exReplica))
		}
		return nil, errors.Errorf("snapshot intersects existing range %s", exReplica)
	}

	placeholder := &ReplicaPlaceholder{
		rangeDesc: *rangeDescriptor,
	}
	return placeholder, nil
}

// computeReplicationStatus counts a number of simple replication statistics for
// the ranges in this store.
// TODO(bram): #4564 It may be appropriate to compute these statistics while
// scanning ranges. An ideal solution would be to create incremental events
// whenever availability changes.
func (s *Store) computeReplicationStatus(now int64) (
	leaderRangeCount, replicatedRangeCount, replicationPendingRangeCount, availableRangeCount int64, err error) {
	// Load the system config.
	cfg, ok := s.Gossip().GetSystemConfig()
	if !ok {
		err = errors.Errorf("%s: system config not yet available", s)
		return
	}

	timestamp := hlc.Timestamp{WallTime: now}
	s.mu.Lock()
	defer s.mu.Unlock()
	for _, rng := range s.mu.replicas {
		desc := rng.Desc()
		zoneConfig, err := cfg.GetZoneConfigForKey(desc.StartKey)
		if err != nil {
			log.Error(s.Ctx(), err)
			continue
		}
		raftStatus := rng.RaftStatus()

		if raftStatus != nil && raftStatus.SoftState.RaftState == raft.StateLeader {
			leaderRangeCount++
			// TODO(bram): #4564 Compare attributes of the stores so we can
			// track ranges that have enough replicas but still need to be
			// migrated onto nodes with the desired attributes.
			if len(raftStatus.Progress) >= int(zoneConfig.NumReplicas) {
				replicatedRangeCount++
			}

			// If any replica holds the range lease, the range is available.
			if lease, _ := rng.getLease(); lease.Covers(timestamp) {
				availableRangeCount++
			} else {
				// If there is no range lease, then as long as more than 50%
				// of the replicas are current then it is available.
				current := 0
				for _, progress := range raftStatus.Progress {
					if progress.Match == raftStatus.Applied {
						current++
					} else {
						current--
					}
				}
				if current > 0 {
					availableRangeCount++
				}
			}

			if action, _ := s.allocator.ComputeAction(zoneConfig, desc); action != AllocatorNoop {
				replicationPendingRangeCount++
			}
		}
	}
	return
}

// ComputeMetrics immediately computes the current value of store metrics which
// cannot be computed incrementally. This method should be invoked periodically
// by a higher-level system which records store metrics.
func (s *Store) ComputeMetrics(tick int) error {
	// Broadcast store descriptor.
	desc, err := s.Descriptor()
	if err != nil {
		return err
	}
	s.metrics.updateCapacityGauges(desc.Capacity)

	// Broadcast replication status.
	now := s.ctx.Clock.Now().WallTime
	leaderRangeCount, replicatedRangeCount, replicationPendingRangeCount, availableRangeCount, err :=
		s.computeReplicationStatus(now)
	if err != nil {
		return err
	}
	s.metrics.updateReplicationGauges(
		leaderRangeCount, replicatedRangeCount, replicationPendingRangeCount, availableRangeCount)

	// Get the latest RocksDB stats.
	stats, err := s.engine.GetStats()
	if err != nil {
		return err
	}
	s.metrics.updateRocksDBStats(*stats)

	// If we're using RocksDB, log the sstable overview.
	if rocksdb, ok := s.engine.(*engine.RocksDB); ok {
		sstables := rocksdb.GetSSTables()
		readAmp := sstables.ReadAmplification()
		s.metrics.RdbReadAmplification.Update(int64(readAmp))
		// Log this metric infrequently.
		if tick%100 == 0 {
<<<<<<< HEAD
			log.Infof(s.Ctx(), "%s: sstables (read amplification = %d):\n%s", s, readAmp, sstables)
=======
			log.Infof(s.Ctx(), "sstables (read amplification = %d):\n%s", readAmp, sstables)
>>>>>>> 5c69eaae
		}
	}
	return nil
}

// ComputeStatsForKeySpan computes the aggregated MVCCStats for all replicas on
// this store which contain any keys in the supplied range.
func (s *Store) ComputeStatsForKeySpan(startKey, endKey roachpb.RKey) (enginepb.MVCCStats, int) {
	var output enginepb.MVCCStats
	var count int

	s.mu.Lock()
	defer s.mu.Unlock()
	s.visitReplicasLocked(startKey, endKey, func(repl *Replica) bool {
		repl.mu.Lock()
		output.Add(repl.mu.state.Stats)
		repl.mu.Unlock()
		count++
		return true
	})

	return output, count
}

// FrozenStatus returns all of the Store's Replicas which are frozen (if the
// parameter is true) or unfrozen (otherwise). It makes no attempt to prevent
// new data being rebalanced to the Store, and thus does not guarantee that the
// Store remains in the reported state.
func (s *Store) FrozenStatus(collectFrozen bool) (repDescs []roachpb.ReplicaDescriptor) {
	newStoreRangeSet(s).Visit(func(r *Replica) bool {
		if !r.IsInitialized() {
			return true
		}
		repDesc, err := r.GetReplicaDescriptor()
		if err != nil {
			if _, ok := err.(*roachpb.RangeNotFoundError); ok {
				return true
			}
			log.Fatalf(s.Ctx(), "unexpected error: %s", err)
		}
		r.mu.Lock()
		if r.mu.state.Frozen == collectFrozen {
			repDescs = append(repDescs, repDesc)
		}
		r.mu.Unlock()
		return true // want more
	})
	return
}

// Reserve requests a reservation from the store's bookie.
func (s *Store) Reserve(ctx context.Context, req ReservationRequest) ReservationResponse {
	return s.bookie.Reserve(ctx, req, s.deadReplicas().Replicas)
}

// The methods below can be used to control a store's queues. Stopping a queue
// is only meant to happen in tests.

func (s *Store) setRaftLogQueueActive(active bool) {
	s.raftLogQueue.SetDisabled(!active)
}
func (s *Store) setReplicaGCQueueActive(active bool) {
	s.replicaGCQueue.SetDisabled(!active)
}
func (s *Store) setReplicateQueueActive(active bool) {
	s.replicateQueue.SetDisabled(!active)
}
func (s *Store) setSplitQueueActive(active bool) {
	s.splitQueue.SetDisabled(!active)
}
func (s *Store) setScannerActive(active bool) {
	s.scanner.SetDisabled(!active)
}<|MERGE_RESOLUTION|>--- conflicted
+++ resolved
@@ -766,10 +766,6 @@
 // Start the engine, set the GC and read the StoreIdent.
 func (s *Store) Start(ctx context.Context, stopper *stop.Stopper) error {
 	s.stopper = stopper
-<<<<<<< HEAD
-=======
-	ctx = s.context(ctx)
->>>>>>> 5c69eaae
 
 	// Add the bookie to the store.
 	s.bookie = newBookie(
@@ -869,10 +865,6 @@
 
 	doneUnfreezing := make(chan struct{})
 	if s.stopper.RunAsyncTask(func() {
-<<<<<<< HEAD
-		taskCtx := s.Ctx()
-=======
->>>>>>> 5c69eaae
 		defer close(doneUnfreezing)
 		sem := make(chan struct{}, 512)
 		var wg sync.WaitGroup // wait for unfreeze goroutines
@@ -1913,10 +1905,6 @@
 	// Attach any log tags from the store to the context (which normally
 	// comes from gRPC).
 	ctx = s.logContext(ctx)
-<<<<<<< HEAD
-
-=======
->>>>>>> 5c69eaae
 	for _, union := range ba.Requests {
 		arg := union.GetInner()
 		header := arg.Header()
@@ -2496,11 +2484,7 @@
 		// getOrCreateReplicaLocked disallows moving the replica ID backward, so
 		// the only way we can get here is if the replica did not previously exist.
 		if log.V(1) {
-<<<<<<< HEAD
 			log.Infof(ctx, "refusing incoming Raft message %s for range %d from %+v to %+v",
-=======
-			log.Infof(s.Ctx(), "refusing incoming Raft message %s for range %d from %+v to %+v",
->>>>>>> 5c69eaae
 				req.Message.Type, req.RangeID, req.FromReplica, req.ToReplica)
 		}
 		return roachpb.NewErrorf("cannot recreate replica that is not a member of its range (StoreID %s not found in range %d)",
@@ -2543,7 +2527,6 @@
 
 	default:
 		log.Infof(ctx, "got unknown raft response type %T from replica %s: %s", val, resp.FromReplica, val)
-<<<<<<< HEAD
 	}
 }
 
@@ -2663,8 +2646,6 @@
 	default:
 		return errors.Errorf("range=%s: server sent an invalid status during finalization: %s",
 			header.RangeDescriptor.RangeID, resp.Status)
-=======
->>>>>>> 5c69eaae
 	}
 }
 
@@ -2864,21 +2845,6 @@
 	})
 }
 
-<<<<<<< HEAD
-=======
-func (s *Store) clearAllPlaceholders() {
-	s.mu.Lock()
-	defer s.mu.Unlock()
-
-	for rngID, res := range s.mu.replicaPlaceholders {
-		if s.mu.replicasByKey.Delete(res) == nil {
-			log.Fatalf(s.Ctx(), "%s: expected to find placeholder %s in replicasByKey", s, res)
-		}
-		delete(s.mu.replicaPlaceholders, rngID)
-	}
-}
-
->>>>>>> 5c69eaae
 // getOrCreateReplicaLocked returns a replica for the given RangeID,
 // creating an uninitialized replica if necessary. The caller must
 // hold the store's lock.
@@ -3055,11 +3021,7 @@
 		s.metrics.RdbReadAmplification.Update(int64(readAmp))
 		// Log this metric infrequently.
 		if tick%100 == 0 {
-<<<<<<< HEAD
-			log.Infof(s.Ctx(), "%s: sstables (read amplification = %d):\n%s", s, readAmp, sstables)
-=======
 			log.Infof(s.Ctx(), "sstables (read amplification = %d):\n%s", readAmp, sstables)
->>>>>>> 5c69eaae
 		}
 	}
 	return nil
